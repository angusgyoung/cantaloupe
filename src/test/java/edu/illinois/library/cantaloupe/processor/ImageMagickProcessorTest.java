package edu.illinois.library.cantaloupe.processor;

import edu.illinois.library.cantaloupe.config.Configuration;
import edu.illinois.library.cantaloupe.config.Key;
import edu.illinois.library.cantaloupe.image.Format;
<<<<<<< HEAD
import edu.illinois.library.cantaloupe.operation.overlay.ImageOverlay;
import edu.illinois.library.cantaloupe.operation.overlay.Position;
import edu.illinois.library.cantaloupe.test.TestUtil;
=======
import edu.illinois.library.cantaloupe.image.Info;
import edu.illinois.library.cantaloupe.operation.OperationList;
import edu.illinois.library.cantaloupe.operation.ValidationException;
import edu.illinois.library.cantaloupe.resolver.InputStreamStreamSource;
import edu.illinois.library.cantaloupe.test.TestUtil;
import org.junit.Before;
>>>>>>> 37fed829
import org.junit.Test;

import java.awt.Dimension;
import java.io.BufferedReader;
import java.io.ByteArrayOutputStream;
import java.io.File;
import java.io.FileInputStream;
import java.io.IOException;
import java.io.InputStreamReader;
<<<<<<< HEAD
import java.net.URL;
=======
import java.util.Arrays;
>>>>>>> 37fed829
import java.util.HashMap;
import java.util.HashSet;
import java.util.Set;

import static org.junit.Assert.*;

/**
 * For this to work, the ImageMagick binaries must be on the PATH.
 */
public class ImageMagickProcessorTest extends MagickProcessorTest {

    private static HashMap<Format, Set<Format>> supportedFormats;

    private ImageMagickProcessor instance;

    @Before
    public void setUp() {
        instance = newInstance();
    }

    /**
     * @return Map of available output formats for all known source formats,
     * based on information reported by <code>identify -list format</code>.
     */
    protected HashMap<Format, Set<Format>> getAvailableOutputFormats()
            throws IOException {
        if (supportedFormats == null) {
            final Set<Format> sourceFormats = new HashSet<>();
            final Set<Format> outputFormats = new HashSet<>();

            String cmdPath = "identify";
            // retrieve the output of the `identify -list format` command,
            // which contains a list of all supported formats
            Runtime runtime = Runtime.getRuntime();
            Configuration config = Configuration.getInstance();
            config.clear();
            String pathPrefix =
                    config.getString(Key.IMAGEMAGICKPROCESSOR_PATH_TO_BINARIES);
            if (pathPrefix != null) {
                cmdPath = pathPrefix + File.separator + cmdPath;
            }

            String[] commands = {cmdPath, "-list", "format"};
            Process proc = runtime.exec(commands);
            InputStreamReader reader = new InputStreamReader(proc.getInputStream());
            try (BufferedReader buffReader = new BufferedReader(reader)) {
                String s;
                while ((s = buffReader.readLine()) != null) {
                    s = s.trim();
                    if (s.startsWith("BMP")) {
                        sourceFormats.add(Format.BMP);
                        if (s.contains(" rw")) {
                            outputFormats.add(Format.BMP);
                        }
                    } else if (s.startsWith("DCM")) {
                        sourceFormats.add(Format.DCM);
                        if (s.contains(" rw")) {
                            outputFormats.add(Format.DCM);
                        }
                    } else if (s.startsWith("GIF")) {
                        sourceFormats.add(Format.GIF);
                        if (s.contains(" rw")) {
                            outputFormats.add(Format.GIF);
                        }
                    } else if (s.startsWith("JP2")) {
                        sourceFormats.add(Format.JP2);
                        if (s.contains(" rw")) {
                            outputFormats.add(Format.JP2);
                        }
                    } else if (s.startsWith("JPEG")) {
                        sourceFormats.add(Format.JPG);
                        if (s.contains(" rw")) {
                            outputFormats.add(Format.JPG);
                        }
                    } else if (s.startsWith("PNG")) {
                        sourceFormats.add(Format.PNG);
                        if (s.contains(" rw")) {
                            outputFormats.add(Format.PNG);
                        }
                    } else if (s.startsWith("PDF") && s.contains(" rw")) {
                        sourceFormats.add(Format.PDF);
                    } else if (s.startsWith("SGI") && s.contains("  r")) {
                        sourceFormats.add(Format.SGI);
                    } else if (s.startsWith("TIFF")) {
                        sourceFormats.add(Format.TIF);
                        if (s.contains(" rw")) {
                            outputFormats.add(Format.TIF);
                        }
                    } else if (s.startsWith("WEBP")) {
                        sourceFormats.add(Format.WEBP);
                        if (s.contains(" rw")) {
                            outputFormats.add(Format.WEBP);
                        }
                    }
                }
            }

            supportedFormats = new HashMap<>();
            for (Format format : Format.values()) {
                supportedFormats.put(format, new HashSet<>());
            }
            for (Format format : sourceFormats) {
                supportedFormats.put(format, outputFormats);
            }
        }
        return supportedFormats;
    }

    protected ImageMagickProcessor newInstance() {
        return new ImageMagickProcessor();
    }

    @Test
<<<<<<< HEAD
    public void testGetIMOverlayGeometry() {
        ImageMagickProcessor instance = newInstance();

        // top left
        ImageOverlay overlay = new ImageOverlay(
                new File("/"), Position.TOP_LEFT, 2);
        assertEquals("+2+2", instance.getIMOverlayGeometry(overlay));
        // top center
        overlay = new ImageOverlay(new File("/"), Position.TOP_CENTER, 2);
        assertEquals("+0+2", instance.getIMOverlayGeometry(overlay));
        // top right
        overlay = new ImageOverlay(new File("/"), Position.TOP_RIGHT, 2);
        assertEquals("+2+2", instance.getIMOverlayGeometry(overlay));
        // left center
        overlay = new ImageOverlay(new File("/"), Position.LEFT_CENTER, 2);
        assertEquals("+2+0", instance.getIMOverlayGeometry(overlay));
        // center
        overlay = new ImageOverlay(new File("/"), Position.CENTER, 2);
        assertEquals("+0+0", instance.getIMOverlayGeometry(overlay));
        // right center
        overlay = new ImageOverlay(new File("/"), Position.RIGHT_CENTER, 2);
        assertEquals("+2+0", instance.getIMOverlayGeometry(overlay));
        // bottom left
        overlay = new ImageOverlay(new File("/"), Position.BOTTOM_LEFT, 2);
        assertEquals("+2+2", instance.getIMOverlayGeometry(overlay));
        // bottom center
        overlay = new ImageOverlay(new File("/"), Position.BOTTOM_CENTER, 2);
        assertEquals("+0+2", instance.getIMOverlayGeometry(overlay));
        // bottom right
        overlay = new ImageOverlay(new File("/"), Position.BOTTOM_RIGHT, 2);
        assertEquals("+2+2", instance.getIMOverlayGeometry(overlay));
    }

    @Test
    public void testGetIMOverlayGravity() {
        ImageMagickProcessor instance = newInstance();

        assertEquals("northwest",
                instance.getIMOverlayGravity(Position.TOP_LEFT));
        assertEquals("north",
                instance.getIMOverlayGravity(Position.TOP_CENTER));
        assertEquals("northeast",
                instance.getIMOverlayGravity(Position.TOP_RIGHT));
        assertEquals("west",
                instance.getIMOverlayGravity(Position.LEFT_CENTER));
        assertEquals("center",
                instance.getIMOverlayGravity(Position.CENTER));
        assertEquals("east",
                instance.getIMOverlayGravity(Position.RIGHT_CENTER));
        assertEquals("southwest",
                instance.getIMOverlayGravity(Position.BOTTOM_LEFT));
        assertEquals("south",
                instance.getIMOverlayGravity(Position.BOTTOM_CENTER));
        assertEquals("southeast",
                instance.getIMOverlayGravity(Position.BOTTOM_RIGHT));
    }

    @Test
    public void testGetOverlayTempFile() throws Exception {
        URL url = new URL("file://" + TestUtil.getImage("jpg").getAbsolutePath());
        ImageOverlay overlay = new ImageOverlay(url, Position.TOP_LEFT, 2);

        ImageMagickProcessor instance = newInstance();
        File overlayFile = instance.getOverlayTempFile(overlay);
        assertTrue(overlayFile.getAbsolutePath().contains(ImageMagickProcessor.OVERLAY_TEMP_FILE_PREFIX));
        assertTrue(overlayFile.exists());
=======
    public void testProcessWithPageOption() throws Exception {
        final File fixture = TestUtil.getImage("pdf-multipage.pdf");
        byte[] page1, page2;
        instance.setSourceFormat(Format.PDF);
        Info imageInfo;

        // page option missing
        try (FileInputStream fis = new FileInputStream(fixture)) {
            instance.setStreamSource(new InputStreamStreamSource(fis));
            imageInfo = instance.readImageInfo();

            ByteArrayOutputStream outputStream = new ByteArrayOutputStream();
            OperationList ops = TestUtil.newOperationList();
            instance.process(ops, imageInfo, outputStream);
            page1 = outputStream.toByteArray();
        }

        // page option present
        try (FileInputStream fis = new FileInputStream(fixture)) {
            instance.setStreamSource(new InputStreamStreamSource(fis));

            OperationList ops = TestUtil.newOperationList();
            ops.getOptions().put("page", "2");
            ByteArrayOutputStream outputStream = new ByteArrayOutputStream();
            instance.process(ops, imageInfo, outputStream);
            page2 = outputStream.toByteArray();
        }

        assertFalse(Arrays.equals(page1, page2));
    }

    @Test
    public void testValidate() throws Exception {
        instance.setSourceFormat(Format.PDF);
        instance.setStreamSource(new InputStreamStreamSource(
                new FileInputStream(TestUtil.getImage("pdf.pdf"))));

        OperationList ops = TestUtil.newOperationList();
        Dimension fullSize = new Dimension(1000, 1000);
        instance.validate(ops, fullSize);

        ops.getOptions().put("page", "1");
        instance.validate(ops, fullSize);

        ops.getOptions().put("page", "0");
        try {
            instance.validate(ops, fullSize);
            fail("Expected exception");
        } catch (ValidationException e) {
            // pass
        }

        ops.getOptions().put("page", "-1");
        try {
            instance.validate(ops, fullSize);
            fail("Expected exception");
        } catch (ValidationException e) {
            // pass
        }
>>>>>>> 37fed829
    }

}<|MERGE_RESOLUTION|>--- conflicted
+++ resolved
@@ -3,18 +3,15 @@
 import edu.illinois.library.cantaloupe.config.Configuration;
 import edu.illinois.library.cantaloupe.config.Key;
 import edu.illinois.library.cantaloupe.image.Format;
-<<<<<<< HEAD
-import edu.illinois.library.cantaloupe.operation.overlay.ImageOverlay;
-import edu.illinois.library.cantaloupe.operation.overlay.Position;
-import edu.illinois.library.cantaloupe.test.TestUtil;
-=======
 import edu.illinois.library.cantaloupe.image.Info;
 import edu.illinois.library.cantaloupe.operation.OperationList;
 import edu.illinois.library.cantaloupe.operation.ValidationException;
+import edu.illinois.library.cantaloupe.operation.overlay.ImageOverlay;
+import edu.illinois.library.cantaloupe.operation.overlay.Position;
+import edu.illinois.library.cantaloupe.resolver.FileInputStreamStreamSource;
 import edu.illinois.library.cantaloupe.resolver.InputStreamStreamSource;
 import edu.illinois.library.cantaloupe.test.TestUtil;
 import org.junit.Before;
->>>>>>> 37fed829
 import org.junit.Test;
 
 import java.awt.Dimension;
@@ -24,11 +21,8 @@
 import java.io.FileInputStream;
 import java.io.IOException;
 import java.io.InputStreamReader;
-<<<<<<< HEAD
 import java.net.URL;
-=======
 import java.util.Arrays;
->>>>>>> 37fed829
 import java.util.HashMap;
 import java.util.HashSet;
 import java.util.Set;
@@ -142,7 +136,6 @@
     }
 
     @Test
-<<<<<<< HEAD
     public void testGetIMOverlayGeometry() {
         ImageMagickProcessor instance = newInstance();
 
@@ -209,7 +202,9 @@
         File overlayFile = instance.getOverlayTempFile(overlay);
         assertTrue(overlayFile.getAbsolutePath().contains(ImageMagickProcessor.OVERLAY_TEMP_FILE_PREFIX));
         assertTrue(overlayFile.exists());
-=======
+    }
+
+    @Test
     public void testProcessWithPageOption() throws Exception {
         final File fixture = TestUtil.getImage("pdf-multipage.pdf");
         byte[] page1, page2;
@@ -217,26 +212,22 @@
         Info imageInfo;
 
         // page option missing
-        try (FileInputStream fis = new FileInputStream(fixture)) {
-            instance.setStreamSource(new InputStreamStreamSource(fis));
-            imageInfo = instance.readImageInfo();
-
-            ByteArrayOutputStream outputStream = new ByteArrayOutputStream();
-            OperationList ops = TestUtil.newOperationList();
-            instance.process(ops, imageInfo, outputStream);
-            page1 = outputStream.toByteArray();
-        }
+        instance.setStreamSource(new FileInputStreamStreamSource(fixture));
+        imageInfo = instance.readImageInfo();
+
+        ByteArrayOutputStream outputStream = new ByteArrayOutputStream();
+        OperationList ops = TestUtil.newOperationList();
+        instance.process(ops, imageInfo, outputStream);
+        page1 = outputStream.toByteArray();
 
         // page option present
-        try (FileInputStream fis = new FileInputStream(fixture)) {
-            instance.setStreamSource(new InputStreamStreamSource(fis));
-
-            OperationList ops = TestUtil.newOperationList();
-            ops.getOptions().put("page", "2");
-            ByteArrayOutputStream outputStream = new ByteArrayOutputStream();
-            instance.process(ops, imageInfo, outputStream);
-            page2 = outputStream.toByteArray();
-        }
+        instance.setStreamSource(new FileInputStreamStreamSource(fixture));
+
+        ops = TestUtil.newOperationList();
+        ops.getOptions().put("page", "2");
+        outputStream = new ByteArrayOutputStream();
+        instance.process(ops, imageInfo, outputStream);
+        page2 = outputStream.toByteArray();
 
         assertFalse(Arrays.equals(page1, page2));
     }
@@ -244,8 +235,8 @@
     @Test
     public void testValidate() throws Exception {
         instance.setSourceFormat(Format.PDF);
-        instance.setStreamSource(new InputStreamStreamSource(
-                new FileInputStream(TestUtil.getImage("pdf.pdf"))));
+        instance.setStreamSource(new FileInputStreamStreamSource(
+                TestUtil.getImage("pdf.pdf")));
 
         OperationList ops = TestUtil.newOperationList();
         Dimension fullSize = new Dimension(1000, 1000);
@@ -269,7 +260,6 @@
         } catch (ValidationException e) {
             // pass
         }
->>>>>>> 37fed829
     }
 
 }