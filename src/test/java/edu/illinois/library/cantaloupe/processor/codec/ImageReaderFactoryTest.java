--- conflicted
+++ resolved
@@ -2,6 +2,11 @@
 
 import edu.illinois.library.cantaloupe.image.MediaType;
 import edu.illinois.library.cantaloupe.image.Format;
+import edu.illinois.library.cantaloupe.processor.codec.bmp.BMPImageReader;
+import edu.illinois.library.cantaloupe.processor.codec.gif.GIFImageReader;
+import edu.illinois.library.cantaloupe.processor.codec.jpeg.JPEGImageReader;
+import edu.illinois.library.cantaloupe.processor.codec.png.PNGImageReader;
+import edu.illinois.library.cantaloupe.processor.codec.tiff.TIFFImageReader;
 import edu.illinois.library.cantaloupe.source.PathStreamFactory;
 import edu.illinois.library.cantaloupe.source.StreamFactory;
 import edu.illinois.library.cantaloupe.test.BaseTest;
@@ -43,46 +48,40 @@
         assertEquals(formats, ImageReaderFactory.supportedFormats());
     }
 
-<<<<<<< HEAD
     @Test
-    void testNewImageReaderWithUnsupportedFormat() {
+    void testNewImageReaderWithFormatUnknown() {
         assertThrows(IllegalArgumentException.class,
                 () -> instance.newImageReader(Paths.get("/dev/null"), Format.UNKNOWN));
-=======
-    @Test(expected = IllegalArgumentException.class)
-    public void testNewImageReaderWithFormatUnknown() {
-        instance.newImageReader(Format.UNKNOWN);
     }
 
     @Test
-    public void testNewImageReaderWithFormatBMP() {
+    void testNewImageReaderWithFormatBMP() {
         ImageReader reader = instance.newImageReader(Format.BMP);
         assertTrue(reader instanceof BMPImageReader);
     }
 
     @Test
-    public void testNewImageReaderWithFormatGIF() {
+    void testNewImageReaderWithFormatGIF() {
         ImageReader reader = instance.newImageReader(Format.GIF);
         assertTrue(reader instanceof GIFImageReader);
     }
 
     @Test
-    public void testNewImageReaderWithFormatJPEG() {
+    void testNewImageReaderWithFormatJPEG() {
         ImageReader reader = instance.newImageReader(Format.JPG);
         assertTrue(reader instanceof JPEGImageReader);
     }
 
     @Test
-    public void testNewImageReaderWithFormatPNG() {
+    void testNewImageReaderWithFormatPNG() {
         ImageReader reader = instance.newImageReader(Format.PNG);
         assertTrue(reader instanceof PNGImageReader);
     }
 
     @Test
-    public void testNewImageReaderWithFormatTIF() {
+    void testNewImageReaderWithFormatTIF() {
         ImageReader reader = instance.newImageReader(Format.TIF);
         assertTrue(reader instanceof TIFFImageReader);
->>>>>>> 37a5ce7f
     }
 
     @Test
