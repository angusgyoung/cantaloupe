--- conflicted
+++ resolved
@@ -34,6 +34,20 @@
     }
 
     @Test
+    void testIsSeekingWithNonSeekableSource() throws Exception {
+        instance.setSourceFormat(Format.BMP);
+        instance.setSourceFile(TestUtil.getImage("bmp"));
+        assertFalse(instance.isSeeking());
+    }
+
+    @Test
+    void testIsSeekingWithSeekableSource() throws Exception {
+        instance.setSourceFormat(Format.TIF);
+        instance.setSourceFile(TestUtil.getImage("tif-rgb-1res-64x56x8-tiled-jpeg.tif"));
+        assertTrue(instance.isSeeking());
+    }
+
+    @Test
     void testGetSupportedFeatures() throws Exception {
         instance.setSourceFormat(getAnySupportedSourceFormat(instance));
 
@@ -56,25 +70,7 @@
     }
 
     @Test
-<<<<<<< HEAD
     void testProcessWithAnimatedGIF() throws Exception {
-=======
-    public void testIsSeekingWithNonSeekableSource() throws Exception {
-        instance.setSourceFormat(Format.BMP);
-        instance.setSourceFile(TestUtil.getImage("bmp"));
-        assertFalse(instance.isSeeking());
-    }
-
-    @Test
-    public void testIsSeekingWithSeekableSource() throws Exception {
-        instance.setSourceFormat(Format.TIF);
-        instance.setSourceFile(TestUtil.getImage("tif-rgb-1res-64x56x8-tiled-jpeg.tif"));
-        assertTrue(instance.isSeeking());
-    }
-
-    @Test
-    public void testProcessWithAnimatedGIF() throws Exception {
->>>>>>> 37a5ce7f
         Path image = TestUtil.getImage("gif-animated-looping.gif");
         OperationList ops = new OperationList(new Encode(Format.GIF));
         Info info = Info.builder()
