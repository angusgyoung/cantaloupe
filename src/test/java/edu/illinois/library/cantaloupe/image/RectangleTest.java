package edu.illinois.library.cantaloupe.image;

import edu.illinois.library.cantaloupe.test.BaseTest;
import org.junit.jupiter.api.BeforeEach;
import org.junit.jupiter.api.Test;

import java.util.Arrays;

import static org.junit.jupiter.api.Assertions.*;

public class RectangleTest extends BaseTest {

    private static final double DELTA = 0.00000001;

    private Rectangle instance;

    @BeforeEach
    public void setUp() throws Exception {
        super.setUp();
        instance = new Rectangle(10, 5, 1000, 800);
    }

    @Test
    void testDoubleConstructor() {
        instance = new Rectangle(10.2, 5.2, 1000.2, 800.2);
        assertEquals(10.2, instance.x(), DELTA);
        assertEquals(5.2, instance.y(), DELTA);
        assertEquals(1000.2, instance.width(), DELTA);
        assertEquals(800.2, instance.height(), DELTA);
    }

    @Test
    void testIntegerConstructor() {
        assertEquals(10, instance.x(), DELTA);
        assertEquals(5, instance.y(), DELTA);
        assertEquals(1000, instance.width(), DELTA);
        assertEquals(800, instance.height(), DELTA);
    }

    @Test
    void testCopyConstructor() {
        Rectangle other = new Rectangle(instance);
        assertEquals(other, instance);
    }

    @Test
<<<<<<< HEAD
    void testContainsAgainstSmallerInstance() {
=======
    public void testContains1AgainstSmallerInstance() {
>>>>>>> 34a08ff1
        assertTrue(instance.contains(new Rectangle(11, 6, 998, 798)));
    }

    @Test
<<<<<<< HEAD
    void testContainsAgainstEqualInstance() {
=======
    public void testContains1AgainstEqualInstance() {
>>>>>>> 34a08ff1
        assertTrue(instance.contains(new Rectangle(10, 5, 1000, 800)));
    }

    @Test
<<<<<<< HEAD
    void testContainsAgainstOutOfBoundsOrigins() {
=======
    public void testContains1AgainstOutOfBoundsOrigins() {
>>>>>>> 34a08ff1
        // X
        assertFalse(instance.contains(new Rectangle(9, 5, 1000, 800)));
        // Y
        assertFalse(instance.contains(new Rectangle(10, 4, 1000, 800)));
    }

    @Test
<<<<<<< HEAD
    void testContainsAgainstOutOfBoundsDimensions() {
=======
    public void testContains1AgainstOutOfBoundsDimensions() {
>>>>>>> 34a08ff1
        // X
        assertFalse(instance.contains(new Rectangle(10, 5, 1001, 800)));
        assertFalse(instance.contains(new Rectangle(500, 5, 511, 800)));
        // Y
        assertFalse(instance.contains(new Rectangle(10, 5, 1000, 801)));
        assertFalse(instance.contains(new Rectangle(10, 400, 1000, 406)));
    }

    @Test
<<<<<<< HEAD
    void testEqualsWithEqualInstances() {
=======
    public void testContains2AgainstSmallerInstance() {
        assertTrue(instance.contains(new Rectangle(11, 6, 998, 798), 0.5));
        assertTrue(instance.contains(new Rectangle(9, 4, 998, 798), 2));
    }

    @Test
    public void testContains2AgainstEqualInstance() {
        assertTrue(instance.contains(new Rectangle(10, 5, 1000, 800), DELTA));
    }

    @Test
    public void testContains2AgainstOutOfBoundsOrigins() {
        // X
        assertFalse(instance.contains(new Rectangle(9, 5, 1000, 800), DELTA));
        assertTrue(instance.contains(new Rectangle(9, 5, 1000, 800), 2));
        // Y
        assertFalse(instance.contains(new Rectangle(10, 4, 1000, 800), DELTA));
        assertTrue(instance.contains(new Rectangle(10, 4, 1000, 800), 2));
    }

    @Test
    public void testContains2AgainstOutOfBoundsDimensions() {
        // X
        assertFalse(instance.contains(new Rectangle(10, 5, 1001, 800), DELTA));
        assertTrue(instance.contains(new Rectangle(10, 5, 1001, 800), 2));
        assertFalse(instance.contains(new Rectangle(500, 5, 511, 800), DELTA));
        assertTrue(instance.contains(new Rectangle(500, 5, 511, 800), 2));
        // Y
        assertFalse(instance.contains(new Rectangle(10, 5, 1000, 801), DELTA));
        assertTrue(instance.contains(new Rectangle(10, 5, 1000, 801), 2));
        assertFalse(instance.contains(new Rectangle(10, 400, 1000, 406), DELTA));
        assertTrue(instance.contains(new Rectangle(10, 400, 1000, 406), 2));
    }

    @Test
    public void testEqualsWithEqualInstances() {
>>>>>>> 34a08ff1
        assertEquals(instance, new Rectangle(10, 5, 1000, 800));
    }

    @Test
    void testEqualsWithUnequalInstances() {
        assertNotEquals(instance, new Rectangle(11, 5, 1000, 800));
        assertNotEquals(instance, new Rectangle(10, 6, 1000, 800));
        assertNotEquals(instance, new Rectangle(10, 5, 1001, 800));
        assertNotEquals(instance, new Rectangle(10, 5, 1000, 801));
    }

    @Test
    void testHashCode() {
        int expected = Arrays.hashCode(new double[] {
                instance.x(),
                instance.y(),
                instance.width(),
                instance.height()
        });
        assertEquals(expected, instance.hashCode());
    }

    @Test
    void testIntX() {
        instance.setX(5.4);
        assertEquals(5, instance.intX());
        instance.setX(5.6);
        assertEquals(6, instance.intX());
    }

    @Test
    void testIntY() {
        instance.setY(5.4);
        assertEquals(5, instance.intY());
        instance.setY(5.6);
        assertEquals(6, instance.intY());
    }

    @Test
    void testIntWidth() {
        instance.setWidth(5.4);
        assertEquals(5, instance.intWidth());
        instance.setWidth(5.6);
        assertEquals(6, instance.intWidth());
    }

    @Test
    void testIntHeight() {
        instance.setHeight(5.4);
        assertEquals(5, instance.intHeight());
        instance.setHeight(5.6);
        assertEquals(6, instance.intHeight());
    }

    @Test
    void testIntersectsWithIntersectingInstance() {
        Rectangle other = new Rectangle(instance);
        assertTrue(other.intersects(instance));

        other.setX(0);
        other.setY(0);
        assertTrue(other.intersects(instance));

        other.setX(500);
        other.setY(500);
        assertTrue(other.intersects(instance));
    }

    @Test
    void testIntersectsWithNonIntersectingInstance() {
        // too far N
        Rectangle other = new Rectangle(10, 0, 1000, 5);
        assertFalse(other.intersects(instance));

        // too far E
        other = new Rectangle(1100, 0, 1000, 800);
        assertFalse(other.intersects(instance));

        // too far S
        other = new Rectangle(10, 900, 1000, 800);
        assertFalse(other.intersects(instance));

        // too far W
        other = new Rectangle(0, 0, 4, 800);
        assertFalse(other.intersects(instance));
    }

    @Test
    void testIsEmptyWithNonEmptyInstance() {
        assertFalse(instance.isEmpty());
    }

    @Test
    void testIsEmptyWithEmptyWidth() {
        instance.setWidth(0.4);
        assertTrue(instance.isEmpty());
    }

    @Test
    void testIsEmptyWithEmptyHeight() {
        instance.setHeight(0.4);
        assertTrue(instance.isEmpty());
    }

    @Test
    void testMove() {
        final double initialX = instance.x();
        final double initialY = instance.y();
        final double amtX = 3.5;
        final double amtY = 2.5;
        instance.move(amtX, amtY);

        Rectangle expected = new Rectangle(
                initialX + amtX, initialY + amtY,
                instance.width(), instance.height());
        assertEquals(expected, instance);
    }

    @Test
    void testResize() {
        final double initialW = instance.width();
        final double initialH = instance.height();
        final double amtX = 3.2;
        final double amtY = 2.5;
        instance.resize(amtX, amtY);
        Rectangle expected = new Rectangle(
                instance.x(), instance.y(),
                initialW + amtX, initialH + amtY);
        assertEquals(expected, instance);
    }

    @Test
    void testScaleX() {
        instance.scaleX(0.8);
        assertEquals(8, instance.x(), DELTA);
        assertEquals(5, instance.y(), DELTA);
        assertEquals(800, instance.width(), DELTA);
        assertEquals(800, instance.height(), DELTA);
    }

    @Test
    void testScaleXWithZeroArgument() {
        assertThrows(IllegalArgumentException.class, () -> instance.scaleX(0));
    }

    @Test
    void testScaleXWithNegativeArgument() {
        assertThrows(IllegalArgumentException.class,
                () -> instance.scaleX(-0.5));
    }

    @Test
    void testScaleY() {
        instance.scaleY(0.8);
        assertEquals(10, instance.x(), DELTA);
        assertEquals(4, instance.y(), DELTA);
        assertEquals(1000, instance.width(), DELTA);
        assertEquals(640, instance.height(), DELTA);
    }

    @Test
    void testScaleYWithZeroArgument() {
        assertThrows(IllegalArgumentException.class, () -> instance.scaleY(0));
    }

    @Test
    void testScaleYWithNegativeArgument() {
        assertThrows(IllegalArgumentException.class, () -> instance.scaleY(-0.5));
    }

    @Test
    void testSize() {
        assertEquals(new Dimension(1000, 800), instance.size());
    }

    @Test
    void testSetDimension() {
        Dimension size = new Dimension(50, 40);
        instance.setDimension(size);
        assertEquals(size, instance.size());
    }

    @Test
    void testSetDoubleX() {
        instance.setX(5.2);
        assertEquals(5.2, instance.x(), DELTA);
    }

    @Test
    void testSetIntegerX() {
        instance.setX(5);
        assertEquals(5, instance.intX());
    }

    @Test
    void testSetDoubleY() {
        instance.setY(5.2);
        assertEquals(5.2, instance.y(), DELTA);
    }

    @Test
    void testSetIntegerY() {
        instance.setY(5);
        assertEquals(5, instance.intY());
    }

    @Test
    void testSetDoubleWidth() {
        instance.setWidth(5.2);
        assertEquals(5.2, instance.width(), DELTA);
    }

    @Test
    void testSetDoubleWidthWithNegativeArgument() {
        assertThrows(IllegalArgumentException.class,
                () -> instance.setWidth(-5.2));
    }

    @Test
    void testSetIntegerWidth() {
        instance.setWidth(5);
        assertEquals(5, instance.intWidth());
    }

    @Test
    void testSetIntegerWidthWithNegativeArgument() {
        assertThrows(IllegalArgumentException.class,
                () -> instance.setWidth(-5));
    }

    @Test
    void testSetDoubleHeight() {
        instance.setHeight(5.2);
        assertEquals(5.2, instance.height(), DELTA);
    }

    @Test
    void testSetDoubleHeightWithNegativeArgument() {
        assertThrows(IllegalArgumentException.class,
                () -> instance.setHeight(-5.2));
    }

    @Test
    void testSetIntegerHeight() {
        instance.setHeight(5);
        assertEquals(5, instance.intHeight());
    }

    @Test
    void testSetIntegerHeightWithNegativeArgument() {
        assertThrows(IllegalArgumentException.class,
                () -> instance.setHeight(-5));
    }

    @Test
    void testToAWTRectangle() {
        java.awt.Rectangle expected = new java.awt.Rectangle(10, 5, 1000, 800);
        assertEquals(expected, instance.toAWTRectangle());
    }

    @Test
    void testToString() {
        String expected = String.format("%f,%f/%fx%f",
                instance.x(), instance.y(),
                instance.width(), instance.height());
        assertEquals(expected, instance.toString());
    }

}<|MERGE_RESOLUTION|>--- conflicted
+++ resolved
@@ -44,29 +44,19 @@
     }
 
     @Test
-<<<<<<< HEAD
-    void testContainsAgainstSmallerInstance() {
-=======
-    public void testContains1AgainstSmallerInstance() {
->>>>>>> 34a08ff1
+
+    void testContains1AgainstSmallerInstance() {
         assertTrue(instance.contains(new Rectangle(11, 6, 998, 798)));
     }
 
     @Test
-<<<<<<< HEAD
-    void testContainsAgainstEqualInstance() {
-=======
-    public void testContains1AgainstEqualInstance() {
->>>>>>> 34a08ff1
+
+    void testContains1AgainstEqualInstance() {
         assertTrue(instance.contains(new Rectangle(10, 5, 1000, 800)));
     }
 
     @Test
-<<<<<<< HEAD
-    void testContainsAgainstOutOfBoundsOrigins() {
-=======
-    public void testContains1AgainstOutOfBoundsOrigins() {
->>>>>>> 34a08ff1
+    void testContains1AgainstOutOfBoundsOrigins() {
         // X
         assertFalse(instance.contains(new Rectangle(9, 5, 1000, 800)));
         // Y
@@ -74,11 +64,7 @@
     }
 
     @Test
-<<<<<<< HEAD
-    void testContainsAgainstOutOfBoundsDimensions() {
-=======
-    public void testContains1AgainstOutOfBoundsDimensions() {
->>>>>>> 34a08ff1
+    void testContains1AgainstOutOfBoundsDimensions() {
         // X
         assertFalse(instance.contains(new Rectangle(10, 5, 1001, 800)));
         assertFalse(instance.contains(new Rectangle(500, 5, 511, 800)));
@@ -88,21 +74,18 @@
     }
 
     @Test
-<<<<<<< HEAD
-    void testEqualsWithEqualInstances() {
-=======
-    public void testContains2AgainstSmallerInstance() {
+    void testContains2AgainstSmallerInstance() {
         assertTrue(instance.contains(new Rectangle(11, 6, 998, 798), 0.5));
         assertTrue(instance.contains(new Rectangle(9, 4, 998, 798), 2));
     }
 
     @Test
-    public void testContains2AgainstEqualInstance() {
+    void testContains2AgainstEqualInstance() {
         assertTrue(instance.contains(new Rectangle(10, 5, 1000, 800), DELTA));
     }
 
     @Test
-    public void testContains2AgainstOutOfBoundsOrigins() {
+    void testContains2AgainstOutOfBoundsOrigins() {
         // X
         assertFalse(instance.contains(new Rectangle(9, 5, 1000, 800), DELTA));
         assertTrue(instance.contains(new Rectangle(9, 5, 1000, 800), 2));
@@ -112,7 +95,7 @@
     }
 
     @Test
-    public void testContains2AgainstOutOfBoundsDimensions() {
+    void testContains2AgainstOutOfBoundsDimensions() {
         // X
         assertFalse(instance.contains(new Rectangle(10, 5, 1001, 800), DELTA));
         assertTrue(instance.contains(new Rectangle(10, 5, 1001, 800), 2));
@@ -126,8 +109,7 @@
     }
 
     @Test
-    public void testEqualsWithEqualInstances() {
->>>>>>> 34a08ff1
+    void testEqualsWithEqualInstances() {
         assertEquals(instance, new Rectangle(10, 5, 1000, 800));
     }
 
