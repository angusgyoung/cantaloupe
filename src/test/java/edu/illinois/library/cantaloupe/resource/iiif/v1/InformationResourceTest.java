--- conflicted
+++ resolved
@@ -240,17 +240,13 @@
     }
 
     @Test
-<<<<<<< HEAD
-    void testGETNotFound() {
-=======
-    public void testGETForbidden() {
+    void testGETForbidden() {
         URI uri = getHTTPURI("/forbidden/info.json");
         tester.testForbidden(uri);
     }
 
     @Test
-    public void testGETNotFound() {
->>>>>>> 6face3c3
+    void testGETNotFound() {
         URI uri = getHTTPURI("/invalid/info.json");
         tester.testNotFound(uri);
     }
