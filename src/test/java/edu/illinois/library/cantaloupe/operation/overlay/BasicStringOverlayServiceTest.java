--- conflicted
+++ resolved
@@ -19,7 +19,6 @@
 
     public static void setUpConfiguration() {
         Configuration config = ConfigurationFactory.getInstance();
-<<<<<<< HEAD
         config.setProperty(Key.OVERLAY_ENABLED, true);
         config.setProperty(Key.OVERLAY_STRATEGY, "BasicStrategy");
         config.setProperty(Key.OVERLAY_TYPE, "string");
@@ -27,7 +26,7 @@
         config.setProperty(Key.OVERLAY_POSITION, "top left");
         config.setProperty(Key.OVERLAY_STRING_BACKGROUND_COLOR, "rgba(12, 23, 34, 45)");
         config.setProperty(Key.OVERLAY_STRING_COLOR, "red");
-        config.setProperty(Key.OVERLAY_STRING_FONT, "Helvetica");
+        config.setProperty(Key.OVERLAY_STRING_FONT, "Arial");
         config.setProperty(Key.OVERLAY_STRING_FONT_MIN_SIZE, 11);
         config.setProperty(Key.OVERLAY_STRING_FONT_SIZE, 14);
         config.setProperty(Key.OVERLAY_STRING_FONT_WEIGHT, 2f);
@@ -35,23 +34,6 @@
         config.setProperty(Key.OVERLAY_STRING_STRING, "cats");
         config.setProperty(Key.OVERLAY_STRING_STROKE_COLOR, "orange");
         config.setProperty(Key.OVERLAY_STRING_STROKE_WIDTH, 3);
-=======
-        config.setProperty(OverlayService.ENABLED_CONFIG_KEY, true);
-        config.setProperty(OverlayService.STRATEGY_CONFIG_KEY, "BasicStrategy");
-        config.setProperty(BasicOverlayService.TYPE_CONFIG_KEY, "string");
-        config.setProperty(BasicOverlayService.INSET_CONFIG_KEY, 10);
-        config.setProperty(BasicOverlayService.POSITION_CONFIG_KEY, "top left");
-        config.setProperty(BasicStringOverlayService.BACKGROUND_COLOR_CONFIG_KEY, "rgba(12, 23, 34, 45)");
-        config.setProperty(BasicStringOverlayService.COLOR_CONFIG_KEY, "red");
-        config.setProperty(BasicStringOverlayService.FONT_CONFIG_KEY, "Arial");
-        config.setProperty(BasicStringOverlayService.FONT_MIN_SIZE_CONFIG_KEY, 11);
-        config.setProperty(BasicStringOverlayService.FONT_SIZE_CONFIG_KEY, 14);
-        config.setProperty(BasicStringOverlayService.FONT_WEIGHT_CONFIG_KEY, 2f);
-        config.setProperty(BasicStringOverlayService.GLYPH_SPACING_CONFIG_KEY, 0.2f);
-        config.setProperty(BasicStringOverlayService.STRING_CONFIG_KEY, "cats");
-        config.setProperty(BasicStringOverlayService.STROKE_COLOR_CONFIG_KEY, "blue");
-        config.setProperty(BasicStringOverlayService.STROKE_WIDTH_CONFIG_KEY, 3);
->>>>>>> 8d674725
     }
 
     @Before
@@ -69,11 +51,7 @@
         assertEquals("cats", overlay.getString());
         assertEquals(new Color(12, 23, 34, 45), overlay.getBackgroundColor());
         assertEquals(Color.red, overlay.getColor());
-<<<<<<< HEAD
-        assertEquals("Helvetica", overlay.getFont().getName());
-=======
         assertEquals("Arial", overlay.getFont().getName());
->>>>>>> 8d674725
         assertEquals((long) 10, overlay.getInset());
         assertEquals(Position.TOP_LEFT, overlay.getPosition());
         assertEquals(14, overlay.getFont().getSize());
