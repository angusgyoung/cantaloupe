--- conflicted
+++ resolved
@@ -375,7 +375,6 @@
 
                 rangedGETResponseListener = new InputStreamResponseListener();
 
-<<<<<<< HEAD
                 client.newRequest(info.getURI())
                         .timeout(getRequestTimeout(), TimeUnit.SECONDS)
                         .header("Range", "bytes=0-" + (FORMAT_INFERENCE_RANGE_LENGTH - 1))
@@ -384,13 +383,8 @@
 
                 rangedGETResponse = rangedGETResponseListener.get(
                         getRequestTimeout(), TimeUnit.SECONDS);
-=======
-                // Wait for the response headers to arrive.
-                headResponse = listener.get(getRequestTimeout(),
-                        TimeUnit.SECONDS);
             } catch (IllegalArgumentException e) {
                 throw new NoSuchFileException(info.getURI().toString());
->>>>>>> 3ae84f9f
             } catch (ExecutionException e ) {
                 throw new AccessDeniedException(info.getURI().toString());
             } catch (InterruptedException | TimeoutException e) {
