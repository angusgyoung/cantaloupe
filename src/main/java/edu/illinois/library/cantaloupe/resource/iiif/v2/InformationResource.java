package edu.illinois.library.cantaloupe.resource.iiif.v2;

import java.io.FileNotFoundException;
import java.util.List;

import edu.illinois.library.cantaloupe.cache.CacheFacade;
import edu.illinois.library.cantaloupe.config.Configuration;
import edu.illinois.library.cantaloupe.config.Key;
import edu.illinois.library.cantaloupe.image.Format;
import edu.illinois.library.cantaloupe.RestletApplication;
import edu.illinois.library.cantaloupe.image.Identifier;
import edu.illinois.library.cantaloupe.processor.Processor;
import edu.illinois.library.cantaloupe.processor.ProcessorFactory;
import edu.illinois.library.cantaloupe.resolver.Resolver;
import edu.illinois.library.cantaloupe.resolver.ResolverFactory;
import edu.illinois.library.cantaloupe.resource.JSONRepresentation;
import edu.illinois.library.cantaloupe.processor.ProcessorConnector;
import edu.illinois.library.cantaloupe.resource.RequestContext;
import org.restlet.Request;
import org.restlet.data.Header;
import org.restlet.data.MediaType;
import org.restlet.data.Preference;
import org.restlet.data.Reference;
import org.restlet.representation.EmptyRepresentation;
import org.restlet.representation.Representation;
import org.restlet.resource.Get;
import org.restlet.util.Series;

/**
 * Handles IIIF Image API 2.x information requests.
 *
 * @see <a href="http://iiif.io/api/image/2.1/#information-request">Information
 * Requests</a>
 */
public class InformationResource extends IIIF2Resource {

    /**
     * Redirects /{identifier} to /{identifier}/info.json, respecting the
     * Servlet context root and {@link #PUBLIC_IDENTIFIER_HEADER} header.
     */
    public static class RedirectingResource extends IIIF2Resource {
        @Get
        public Representation doGet() {
            final Request request = getRequest();
            final Reference newRef = new Reference(
                    getPublicRootRef(request.getRootRef(), request.getHeaders()) +
<<<<<<< HEAD
                            RestletApplication.IIIF_2_PATH + "/" + identifier +
=======
                            WebApplication.IIIF_2_PATH + "/" +
                            getPublicIdentifier() +
>>>>>>> 4b79d9df
                            "/info.json");
            redirectSeeOther(newRef);
            return new EmptyRepresentation();
        }
    }

    /**
     * Responds to information requests.
     *
     * @return {@link ImageInfo} instance serializedto JSON.
     */
    @Get
    public Representation doGet() throws Exception {
<<<<<<< HEAD
        final Identifier identifier = getIdentifier();
        final Resolver resolver = new ResolverFactory().newResolver(identifier);
        final MediaType mediaType = getNegotiatedMediaType();

        // Setup the resolver context.
        final RequestContext requestContext = new RequestContext();
        requestContext.setRequestURI(getReference().toString());
        requestContext.setRequestHeaders(getRequest().getHeaders().getValuesMap());
        requestContext.setClientIP(getCanonicalClientIpAddress());
        requestContext.setCookies(getRequest().getCookies().getValuesMap());
        resolver.setContext(requestContext);

        // Determine the format of the source image.
        Format format;
=======
        final Map<String,Object> attrs = getRequest().getAttributes();
        final String urlIdentifier = (String) attrs.get("identifier");
        final String decodedIdentifier = Reference.decode(urlIdentifier);
        final String reSlashedIdentifier = decodeSlashes(decodedIdentifier);
        final Identifier identifier = new Identifier(reSlashedIdentifier);

        // Get the resolver
        Resolver resolver = ResolverFactory.getResolver(identifier);
        Format format = Format.UNKNOWN;
>>>>>>> 4b79d9df
        try {
            format = resolver.getSourceFormat();
        } catch (FileNotFoundException e) { // this needs to be rethrown
            if (Configuration.getInstance().
                    getBoolean(Key.CACHE_SERVER_PURGE_MISSING, false)) {
                // If the image was not found, purge it from the cache.
                new CacheFacade().purgeAsync(identifier);
            }
            throw e;
        }

<<<<<<< HEAD
        // Obtain an instance of the processor assigned to that format.
        final Processor processor = new ProcessorFactory().newProcessor(format);
=======
        // Obtain an instance of the processor assigned to that format in
        // the config file
        final Processor processor = ProcessorFactory.getProcessor(format);

        new SourceImageWrangler(resolver, processor, identifier).wrangle();

        // Get an Info instance corresponding to the source image
        ImageInfo imageInfo = ImageInfoFactory.newImageInfo(
                identifier, getImageUri(), processor,
                getOrReadInfo(identifier, processor));
>>>>>>> 4b79d9df

        // Connect it to the resolver.
        new ProcessorConnector(resolver, processor, identifier).connect();

        final ImageInfo<String, Object> imageInfo =
                new ImageInfoFactory().newImageInfo(
                        identifier, getImageUri(identifier), processor,
                        getOrReadInfo(identifier, processor));

        commitCustomResponseHeaders();

        return new JSONRepresentation(imageInfo, mediaType);
    }

    /**
     * @return Full image URI corresponding to the given identifier, respecting
     *         the X-Forwarded-* and {@link #PUBLIC_IDENTIFIER_HEADER}
     *         reverse proxy headers.
     */
    private String getImageUri() {
        final Series<Header> headers = getRequest().getHeaders();
        return getPublicRootRef(getRequest().getRootRef(), headers) +
<<<<<<< HEAD
                RestletApplication.IIIF_2_PATH + "/" +
                Reference.encode(identifierStr);
=======
                WebApplication.IIIF_2_PATH + "/" +
                Reference.encode(getPublicIdentifier());
>>>>>>> 4b79d9df
    }

    private MediaType getNegotiatedMediaType() {
        MediaType mediaType;
        // If the client has requested JSON-LD, set the content type to
        // that; otherwise set it to JSON.
        List<Preference<MediaType>> preferences = getRequest().getClientInfo().
                getAcceptedMediaTypes();
        if (preferences.get(0) != null && preferences.get(0).toString().
                startsWith("application/ld+json")) {
            mediaType = new MediaType("application/ld+json");
        } else {
            mediaType = new MediaType("application/json");
        }
        return mediaType;
    }

}<|MERGE_RESOLUTION|>--- conflicted
+++ resolved
@@ -35,8 +35,9 @@
 public class InformationResource extends IIIF2Resource {
 
     /**
-     * Redirects /{identifier} to /{identifier}/info.json, respecting the
-     * Servlet context root and {@link #PUBLIC_IDENTIFIER_HEADER} header.
+     * Redirects <code>/{identifier}</code> to
+     * <code>/{identifier}/info.json</code>, respecting the Servlet context
+     * root and {@link #PUBLIC_IDENTIFIER_HEADER} header.
      */
     public static class RedirectingResource extends IIIF2Resource {
         @Get
@@ -44,12 +45,8 @@
             final Request request = getRequest();
             final Reference newRef = new Reference(
                     getPublicRootRef(request.getRootRef(), request.getHeaders()) +
-<<<<<<< HEAD
-                            RestletApplication.IIIF_2_PATH + "/" + identifier +
-=======
-                            WebApplication.IIIF_2_PATH + "/" +
+                            RestletApplication.IIIF_2_PATH + "/" +
                             getPublicIdentifier() +
->>>>>>> 4b79d9df
                             "/info.json");
             redirectSeeOther(newRef);
             return new EmptyRepresentation();
@@ -63,7 +60,6 @@
      */
     @Get
     public Representation doGet() throws Exception {
-<<<<<<< HEAD
         final Identifier identifier = getIdentifier();
         final Resolver resolver = new ResolverFactory().newResolver(identifier);
         final MediaType mediaType = getNegotiatedMediaType();
@@ -78,17 +74,6 @@
 
         // Determine the format of the source image.
         Format format;
-=======
-        final Map<String,Object> attrs = getRequest().getAttributes();
-        final String urlIdentifier = (String) attrs.get("identifier");
-        final String decodedIdentifier = Reference.decode(urlIdentifier);
-        final String reSlashedIdentifier = decodeSlashes(decodedIdentifier);
-        final Identifier identifier = new Identifier(reSlashedIdentifier);
-
-        // Get the resolver
-        Resolver resolver = ResolverFactory.getResolver(identifier);
-        Format format = Format.UNKNOWN;
->>>>>>> 4b79d9df
         try {
             format = resolver.getSourceFormat();
         } catch (FileNotFoundException e) { // this needs to be rethrown
@@ -100,28 +85,15 @@
             throw e;
         }
 
-<<<<<<< HEAD
         // Obtain an instance of the processor assigned to that format.
         final Processor processor = new ProcessorFactory().newProcessor(format);
-=======
-        // Obtain an instance of the processor assigned to that format in
-        // the config file
-        final Processor processor = ProcessorFactory.getProcessor(format);
-
-        new SourceImageWrangler(resolver, processor, identifier).wrangle();
-
-        // Get an Info instance corresponding to the source image
-        ImageInfo imageInfo = ImageInfoFactory.newImageInfo(
-                identifier, getImageUri(), processor,
-                getOrReadInfo(identifier, processor));
->>>>>>> 4b79d9df
 
         // Connect it to the resolver.
         new ProcessorConnector(resolver, processor, identifier).connect();
 
         final ImageInfo<String, Object> imageInfo =
                 new ImageInfoFactory().newImageInfo(
-                        identifier, getImageUri(identifier), processor,
+                        identifier, getImageURI(), processor,
                         getOrReadInfo(identifier, processor));
 
         commitCustomResponseHeaders();
@@ -131,19 +103,14 @@
 
     /**
      * @return Full image URI corresponding to the given identifier, respecting
-     *         the X-Forwarded-* and {@link #PUBLIC_IDENTIFIER_HEADER}
-     *         reverse proxy headers.
+     *         the X-Forwarded-* and {@link #PUBLIC_IDENTIFIER_HEADER} reverse
+     *         proxy headers.
      */
-    private String getImageUri() {
-        final Series<Header> headers = getRequest().getHeaders();
-        return getPublicRootRef(getRequest().getRootRef(), headers) +
-<<<<<<< HEAD
+    private String getImageURI() {
+        final Series<Header> requestHeades = getRequest().getHeaders();
+        return getPublicRootRef(getRequest().getRootRef(), requestHeades) +
                 RestletApplication.IIIF_2_PATH + "/" +
-                Reference.encode(identifierStr);
-=======
-                WebApplication.IIIF_2_PATH + "/" +
                 Reference.encode(getPublicIdentifier());
->>>>>>> 4b79d9df
     }
 
     private MediaType getNegotiatedMediaType() {
