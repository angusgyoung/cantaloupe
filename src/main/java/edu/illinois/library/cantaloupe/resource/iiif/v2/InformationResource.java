package edu.illinois.library.cantaloupe.resource.iiif.v2;

import java.io.IOException;
import java.nio.file.Files;
import java.nio.file.NoSuchFileException;
import java.nio.file.Path;
import java.util.List;

import edu.illinois.library.cantaloupe.RestletApplication;
import edu.illinois.library.cantaloupe.cache.CacheFacade;
import edu.illinois.library.cantaloupe.config.Configuration;
import edu.illinois.library.cantaloupe.config.Key;
import edu.illinois.library.cantaloupe.image.Format;
import edu.illinois.library.cantaloupe.image.Identifier;
import edu.illinois.library.cantaloupe.image.Info;
import edu.illinois.library.cantaloupe.processor.Processor;
import edu.illinois.library.cantaloupe.processor.ProcessorFactory;
import edu.illinois.library.cantaloupe.resolver.Resolver;
import edu.illinois.library.cantaloupe.resolver.ResolverFactory;
import edu.illinois.library.cantaloupe.resource.JSONRepresentation;
import edu.illinois.library.cantaloupe.processor.ProcessorConnector;
import org.restlet.data.MediaType;
import org.restlet.data.Preference;
import org.restlet.data.Reference;
import org.restlet.representation.EmptyRepresentation;
import org.restlet.representation.Representation;
import org.restlet.resource.Get;

/**
 * Handles IIIF Image API 2.x information requests.
 *
 * @see <a href="http://iiif.io/api/image/2.1/#information-request">Information
 *      Requests</a>
 */
public class InformationResource extends IIIF2Resource {

    /**
     * Redirects {@literal /:identifier} to {@literal /:identifier/info.json},
     * respecting the Servlet context root and
     * {@link #PUBLIC_IDENTIFIER_HEADER} header.
     */
    public static class RedirectingResource extends IIIF2Resource {
        @Get
        public Representation doGet() {
            final Reference newRef = new Reference(
                    getPublicRootReference() +
                            RestletApplication.IIIF_2_PATH + "/" +
                            getPublicIdentifier() +
                            "/info.json");
            redirectSeeOther(newRef);
            return new EmptyRepresentation();
        }
    }

    /**
     * Responds to information requests.
     *
     * @return {@link ImageInfo} instance serialized as JSON.
     */
    @Get
    public Representation doGet() throws Exception {
        final Configuration config = Configuration.getInstance();
        final Identifier identifier = getIdentifier();
        final CacheFacade cacheFacade = new CacheFacade();

        // If we don't need to resolve first, and are using a cache, and the
        // cache contains an info matching the request, skip all the setup and
        // just return the cached info.
        if (!isResolvingFirst()) {
            try {
                Info info = cacheFacade.getInfo(identifier);
                if (info != null) {
                    // The source format will be null or UNKNOWN if the info was
                    // serialized in version < 3.4.
                    final Format format = info.getSourceFormat();
                    if (format != null && !Format.UNKNOWN.equals(format)) {
                        final Processor processor = new ProcessorFactory().
                                newProcessor(format);
                        commitCustomResponseHeaders();
                        return newRepresentation(identifier, info, processor);
                    }
                }
            } catch (IOException e) {
                // Don't rethrow -- it's still possible to service the request.
                getLogger().severe(e.getMessage());
            }
        }

        final Resolver resolver = new ResolverFactory().
                newResolver(identifier, getRequestContext());

        // If we are resolving first, or if the source image is not present in
        // the source cache (if enabled), check access to it in preparation for
        // retrieval.
        final Path sourceImage = cacheFacade.getSourceCacheFile(identifier);
        if (sourceImage == null || isResolvingFirst()) {
            try {
                resolver.checkAccess();
            } catch (NoSuchFileException e) { // this needs to be rethrown!
                if (config.getBoolean(Key.CACHE_SERVER_PURGE_MISSING, false)) {
                    // If the image was not found, purge it from the cache.
                    cacheFacade.purgeAsync(identifier);
                }
                throw e;
            }
        }

        // Get the format of the source image.
        // If we are not resolving first, and there is a hit in the source
        // cache, read the format from the source-cached-file, as we will
        // expect source cache access to be more efficient.
        // Otherwise, read it from the resolver.
        Format format = Format.UNKNOWN;
        if (!isResolvingFirst() && sourceImage != null) {
            List<edu.illinois.library.cantaloupe.image.MediaType> mediaTypes =
                    edu.illinois.library.cantaloupe.image.MediaType.detectMediaTypes(sourceImage);
            if (!mediaTypes.isEmpty()) {
                format = mediaTypes.get(0).toFormat();
            }
        } else {
            format = resolver.getSourceFormat();
        }

        // Obtain an instance of the processor assigned to that format.
        try (Processor processor = new ProcessorFactory().newProcessor(format)) {
            // Connect it to the resolver.
            new ProcessorConnector().connect(resolver, processor, identifier);

<<<<<<< HEAD
        // Connect it to the resolver.
        tempFileFuture = new ProcessorConnector().connect(
                resolver, processor, identifier, format);
=======
            final Info info = getOrReadInfo(identifier, processor);
>>>>>>> bbeb0ad6

            commitCustomResponseHeaders();
            return newRepresentation(identifier, info, processor);
        }
    }

    /**
     * @return Full image URI corresponding to the given identifier, respecting
     *         the {@literal X-Forwarded-*} and
     *         {@link #PUBLIC_IDENTIFIER_HEADER} reverse proxy headers.
     */
    private String getImageURI() {
        return getPublicRootReference() + RestletApplication.IIIF_2_PATH + "/" +
                Reference.encode(getPublicIdentifier());
    }

    private MediaType getNegotiatedMediaType() {
        MediaType mediaType;
        // If the client has requested JSON-LD, set the content type to
        // that; otherwise set it to JSON.
        List<Preference<MediaType>> preferences = getRequest().getClientInfo().
                getAcceptedMediaTypes();
        if (preferences.get(0) != null && preferences.get(0).toString().
                startsWith("application/ld+json")) {
            mediaType = new MediaType("application/ld+json");
        } else {
            mediaType = new MediaType("application/json");
        }
        return mediaType;
    }

    private boolean isResolvingFirst() {
        return Configuration.getInstance().
                getBoolean(Key.CACHE_SERVER_RESOLVE_FIRST, true);
    }

    private Representation newRepresentation(Identifier identifier,
                                             Info info,
                                             Processor processor) {
        final ImageInfo<String, Object> imageInfo =
                new ImageInfoFactory().newImageInfo(
                        identifier, getImageURI(), processor, info);
        final MediaType mediaType = getNegotiatedMediaType();
        return new JSONRepresentation(imageInfo, mediaType, () -> {
            if (tempFileFuture != null) {
                Path tempFile = tempFileFuture.get();
                if (tempFile != null) {
                    Files.deleteIfExists(tempFile);
                }
            }
            return null;
        });
    }

}<|MERGE_RESOLUTION|>--- conflicted
+++ resolved
@@ -124,15 +124,10 @@
         // Obtain an instance of the processor assigned to that format.
         try (Processor processor = new ProcessorFactory().newProcessor(format)) {
             // Connect it to the resolver.
-            new ProcessorConnector().connect(resolver, processor, identifier);
+            tempFileFuture = new ProcessorConnector().connect(
+                    resolver, processor, identifier, format);
 
-<<<<<<< HEAD
-        // Connect it to the resolver.
-        tempFileFuture = new ProcessorConnector().connect(
-                resolver, processor, identifier, format);
-=======
             final Info info = getOrReadInfo(identifier, processor);
->>>>>>> bbeb0ad6
 
             commitCustomResponseHeaders();
             return newRepresentation(identifier, info, processor);
