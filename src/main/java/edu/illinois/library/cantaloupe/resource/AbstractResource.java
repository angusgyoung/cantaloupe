package edu.illinois.library.cantaloupe.resource;

import edu.illinois.library.cantaloupe.Application;
import edu.illinois.library.cantaloupe.auth.AuthInfo;
import edu.illinois.library.cantaloupe.auth.Authorizer;
import edu.illinois.library.cantaloupe.cache.CacheFacade;
import edu.illinois.library.cantaloupe.config.Configuration;
import edu.illinois.library.cantaloupe.config.Key;
import edu.illinois.library.cantaloupe.image.Info;
import edu.illinois.library.cantaloupe.image.Format;
import edu.illinois.library.cantaloupe.image.Identifier;
import edu.illinois.library.cantaloupe.operation.OperationList;
import edu.illinois.library.cantaloupe.processor.Processor;
import edu.illinois.library.cantaloupe.util.StringUtil;
import org.apache.commons.lang3.StringUtils;
import org.restlet.Request;
import org.restlet.data.CacheDirective;
import org.restlet.data.Dimension;
import org.restlet.data.Disposition;
import org.restlet.data.Header;
import org.restlet.data.Parameter;
import org.restlet.data.Protocol;
import org.restlet.data.Reference;
import org.restlet.data.Status;
import org.restlet.representation.EmptyRepresentation;
import org.restlet.representation.Representation;
import org.restlet.representation.StringRepresentation;
import org.restlet.resource.Options;
import org.restlet.resource.ResourceException;
import org.restlet.resource.ServerResource;
import org.restlet.util.Series;
import org.slf4j.Logger;
import org.slf4j.LoggerFactory;

import javax.script.ScriptException;
import java.io.IOException;
import java.net.URL;
import java.util.ArrayList;
import java.util.Arrays;
import java.util.HashMap;
import java.util.List;
import java.util.Map;
import java.util.NoSuchElementException;
import java.util.regex.Matcher;
import java.util.regex.Pattern;

/**
 * N.B. If subclasses need to send custom response headers, they should add
 * them to the {@link Series} returned by {@link #getBufferedResponseHeaders}.
 */
public abstract class AbstractResource extends ServerResource {

    private static final Logger LOGGER = LoggerFactory.
            getLogger(AbstractResource.class);

    /**
     * Replaces {@link #PUBLIC_IDENTIFIER_HEADER_DEPRECATED}.
     */
    public static final String PUBLIC_IDENTIFIER_HEADER = "X-Forwarded-ID";

    /**
     * @deprecated Since version 4.0. Still respected, but superseded by
     *             {@link #PUBLIC_IDENTIFIER_HEADER}.
     */
    @Deprecated
    public static final String PUBLIC_IDENTIFIER_HEADER_DEPRECATED = "X-IIIF-ID";

    protected static final String RESPONSE_CONTENT_DISPOSITION_QUERY_ARG =
            "response-content-disposition";

    private Series<Header> bufferedResponseHeaders = new Series<>(Header.class);

    /**
     * @return Map of template variables common to most or all views, such as
     *         variables that appear in a common header.
     */
    public static Map<String, Object> getCommonTemplateVars(Request request) {
        Map<String,Object> vars = new HashMap<>();
        vars.put("version", Application.getVersion());
        if (request != null) { // this will be null when testing
            Reference publicRef = getPublicReference(
                    request.getRootRef(),
                    request.getRootRef(),
                    request.getHeaders());
            vars.put("baseUri", publicRef.toString());
        }
        return vars;
    }

    /**
     * <p>Returns a root reference (URI) that can be used in public for display
     * or internal linking.</p>
     *
     * <p>The URI respects {@link Key#BASE_URI}, if set. Otherwise, it
     * respects the <code>X-Forwarded-*</code> request headers, if available.
     * Finally, the server hostname etc. otherwise.</p>
     *
     * @param requestRootRef Application root URI.
     * @param requestRef     Request URI.
     * @param requestHeaders Request headers.
     * @return Reference usable in public.
     */
    protected static Reference getPublicReference(Reference requestRootRef,
                                                  Reference requestRef,
                                                  Series<Header> requestHeaders) {
        String appRootRelativePath =
                requestRef.getRelativeRef(requestRootRef).getPath();
        if (".".equals(appRootRelativePath)) { // when the paths are the same
            appRootRelativePath = "";
        }
        Reference newRef;

        // If base_uri is set in the configuration, build a URI based on that.
        final String baseUri = Configuration.getInstance().
                getString(Key.BASE_URI);
        if (baseUri != null && baseUri.length() > 0) {
            final Reference baseRef = new Reference(baseUri);
            newRef = new Reference(requestRootRef);
            newRef.setScheme(baseRef.getScheme());
            newRef.setHostDomain(baseRef.getHostDomain());
            // if the "port" is a local socket, Reference will serialize it
            // as -1, so avoid that.
            if (baseRef.getHostPort() < 0) {
                newRef.setHostPort(null);
            } else {
                newRef.setHostPort(baseRef.getHostPort());
            }
            String pathStr = StringUtils.stripEnd(baseRef.getPath(), "/");
            if (!appRootRelativePath.isEmpty()) {
                pathStr = StringUtils.stripEnd(pathStr, "/") + "/" +
                        StringUtils.stripStart(appRootRelativePath, "/");
            }
            newRef.setPath(pathStr);

            LOGGER.debug("Base URI from assembled from {} key: {}",
                    Key.BASE_URI, newRef);

        } else {
            if (requestHeaders == null) {
                requestHeaders = new Series<>(Header.class);
            }
            // Try to use X-Forwarded-* headers.
            // N.B. Header values here may be comma-separated lists when
            // operating behind a chain of reverse proxies.
            final String hostHeader = requestHeaders.getFirstValue(
                    "X-Forwarded-Host", true, null);
            if (hostHeader != null) {
                final String protocolHeader = requestHeaders.getFirstValue(
                        "X-Forwarded-Proto", true, "HTTP");
                final String portHeader = requestHeaders.getFirstValue(
                        "X-Forwarded-Port", true, "80");
                final String pathHeader = requestHeaders.getFirstValue(
                        "X-Forwarded-Path", true, "");

                LOGGER.debug("X-Forwarded headers: Proto: {}; Host: {}; " +
                                "Port: {}; Path: {}",
                        protocolHeader, hostHeader, portHeader, pathHeader);

                final String hostStr = hostHeader.split(",")[0].trim();
                final String protocolStr =
                        protocolHeader.split(",")[0].trim().toUpperCase();
                final Protocol protocol = protocolStr.equals("HTTPS") ?
                        Protocol.HTTPS : Protocol.HTTP;
                final String portStr = portHeader.split(",")[0].trim();
                Integer port = Integer.parseInt(portStr);
                if ((port == 80 && protocol.equals(Protocol.HTTP)) ||
                        (port == 443 && protocol.equals(Protocol.HTTPS))) {
                    port = null;
                }

                String pathStr = pathHeader.split(",")[0].trim();
                if (!appRootRelativePath.isEmpty()) {
                    pathStr = StringUtils.stripEnd(pathStr, "/") + "/" +
                            StringUtils.stripStart(appRootRelativePath, "/");
                }

                newRef = new Reference(requestRootRef);
                newRef.setPath(pathStr);
                newRef.setHostDomain(hostStr);
                newRef.setPath(StringUtils.stripEnd(pathStr, "/"));
                newRef.setProtocol(protocol);
                newRef.setHostPort(port);

                LOGGER.debug("Base URI assembled from X-Forwarded headers: {}",
                                newRef);
            } else {
                newRef = requestRef;
                LOGGER.debug("Base URI assembled from request: {}", newRef);
            }
        }
        return newRef;
    }

    @Override
    protected void doInit() throws ResourceException {
        super.doInit();

        // We don't honor the Range header as most responses will be streamed.
        getResponse().getServerInfo().setAcceptingRanges(false);

        // "Dimensions" are added to the Vary header. Restlet doesn't supply
        // Origin by default, but it's needed.
        // See: https://github.com/medusa-project/cantaloupe/issues/107
        getResponse().getDimensions().addAll(Arrays.asList(
                Dimension.CHARACTER_SET,
                Dimension.ENCODING,
                Dimension.LANGUAGE,
                Dimension.ORIGIN));
        getResponse().getHeaders().add("X-Powered-By",
                Application.getName() + "/" + Application.getVersion());
        LOGGER.info("doInit(): handling {} {}", getMethod(), getReference());
    }

    /**
     * Enables HTTP OPTIONS requests. Restlet will set the <code>Allow</code>
     * header automatically.
     */
    @Options
    public Representation doOptions() {
        return new EmptyRepresentation();
    }

    /**
     * Uses an {@link Authorizer} to determine whether the request is
     * authorized.
     *
     * @param opList Operations requested on the image.
     * @param fullSize Full size of the requested image.
     * @return <code>null</code> if the request is authorized. Otherwise, a
     *         redirecting representation.
     * @throws IOException
     * @throws ScriptException
     * @throws AccessDeniedException If the delegate method returns
     *                               <code>false</code>.
     */
    protected final StringRepresentation checkAuthorization(
            final OperationList opList,
            final java.awt.Dimension fullSize)
            throws IOException, ScriptException, AccessDeniedException {
        final Authorizer authorizer = new Authorizer(getReference().toString(),
                getCanonicalClientIPAddress(),
                getRequest().getHeaders().getValuesMap(),
                getRequest().getCookies().getValuesMap());
        final AuthInfo info = authorizer.authorize(opList, fullSize);

        if (info.getRedirectURI() != null) {
            final URL location = info.getRedirectURI();
            final int code = info.getRedirectStatus();
            LOGGER.info("checkAuthorization(): redirecting to {} via HTTP {}",
                    location, code);
            final Status status = Status.valueOf(code);
            final StringRepresentation rep =
                    new StringRepresentation("Redirect: " + location);
            getResponse().setLocationRef(location.toString());
            getResponse().setStatus(status);
            return rep;
        } else if (!info.isAuthorized()) {
            throw new AccessDeniedException();
        }
        return null;
    }

    protected void commitCustomResponseHeaders() {
        getResponse().getHeaders().addAll(getBufferedResponseHeaders());
        getResponseCacheDirectives().addAll(getCacheDirectives());
    }

    /**
     * Some web servers have issues dealing with encoded slashes (%2F) in URIs.
     * This method enables the use of an alternate string to represent a slash
     * via {@link Key#SLASH_SUBSTITUTE}.
     *
     * @param uriPathComponent Path component (a part of the path before,
     *                         after, or between slashes)
     * @return Path component with slashes decoded.
     */
    private String decodeSlashes(final String uriPathComponent) {
        final String substitute = Configuration.getInstance().
                getString(Key.SLASH_SUBSTITUTE, "");
        if (!substitute.isEmpty()) {
            return StringUtils.replace(uriPathComponent, substitute, "/");
        }
        return uriPathComponent;
    }

    protected Series<Header> getBufferedResponseHeaders() {
        return bufferedResponseHeaders;
    }

    /**
     * @return List of cache directives according to the configuration, or an
     *         empty list if {@link #isBypassingCache()} returns
     *         <code>false</code>.
     */
    private List<CacheDirective> getCacheDirectives() {
        final List<CacheDirective> directives = new ArrayList<>();
        if (isBypassingCache()) {
            return directives;
        }
        try {
            final Configuration config = Configuration.getInstance();
            final boolean enabled =
                    config.getBoolean(Key.CLIENT_CACHE_ENABLED, false);
            if (enabled) {
                final String maxAge = config.getString(Key.CLIENT_CACHE_MAX_AGE);
                if (maxAge != null && maxAge.length() > 0) {
                    directives.add(CacheDirective.maxAge(Integer.parseInt(maxAge)));
                }
                String sMaxAge = config.getString(Key.CLIENT_CACHE_SHARED_MAX_AGE);
                if (sMaxAge != null && sMaxAge.length() > 0) {
                    directives.add(CacheDirective.
                            sharedMaxAge(Integer.parseInt(sMaxAge)));
                }
                if (config.getBoolean(Key.CLIENT_CACHE_PUBLIC, true)) {
                    directives.add(CacheDirective.publicInfo());
                } else if (config.getBoolean(Key.CLIENT_CACHE_PRIVATE, false)) {
                    directives.add(CacheDirective.privateInfo());
                }
                if (config.getBoolean(Key.CLIENT_CACHE_NO_CACHE, false)) {
                    directives.add(CacheDirective.noCache());
                }
                if (config.getBoolean(Key.CLIENT_CACHE_NO_STORE, false)) {
                    directives.add(CacheDirective.noStore());
                }
                if (config.getBoolean(Key.CLIENT_CACHE_MUST_REVALIDATE, false)) {
                    directives.add(CacheDirective.mustRevalidate());
                }
                if (config.getBoolean(Key.CLIENT_CACHE_PROXY_REVALIDATE, false)) {
                    directives.add(CacheDirective.proxyMustRevalidate());
                }
                if (config.getBoolean(Key.CLIENT_CACHE_NO_TRANSFORM, false)) {
                    directives.add(CacheDirective.noTransform());
                }
            }
        } catch (NoSuchElementException e) {
            LOGGER.warn("Cache-Control headers are invalid: {}",
                    e.getMessage());
        }
        return directives;
    }

    /**
     * @return Best guess at the user agent's IP address, respecting the
     *         <code>X-Forwarded-For</code> request header, if present.
     */
    protected String getCanonicalClientIPAddress() {
        String addr;
        // The value is supposed to be in the format: "client, proxy1, proxy2"
        final String forwardedFor =
                getRequest().getHeaders().getFirstValue("X-Forwarded-For", true);
        if (forwardedFor != null) {
            addr = forwardedFor.split(",")[0].trim();
        } else {
            // Fall back to the client IP address.
            addr = getRequest().getClientInfo().getAddress();
        }
        return addr;
    }

    /**
     * @return Decoded identifier component of the URI. N.B.: This may not be
     *         the identifier the user supplies or sees; for that, use
     *         {@link #getPublicIdentifier()}.
     * @see #getPublicIdentifier()
     */
    protected Identifier getIdentifier() {
        final Map<String,Object> attrs = getRequest().getAttributes();
        // Get the raw identifier from the URI.
        final String urlIdentifier = (String) attrs.get("identifier");
        // Decode entities.
        final String decodedIdentifier = Reference.decode(urlIdentifier);
        // Decode slash substitutes.
        final String identifier = decodeSlashes(decodedIdentifier);

        LOGGER.debug("Identifier requested: {} -> decoded: {} -> " +
                        "slashes substituted: {}",
                urlIdentifier, decodedIdentifier, identifier);

        return new Identifier(identifier);
    }

    /**
     * <p>Returns the image info for the source image corresponding to the
     * given identifier as efficiently as possible.</p>
     *
     * @param identifier
     * @param proc       Processor from which to read the info, if it can't be
     *                   retrieved from a cache.
     * @return           Info for the image with the given identifier.
     */
    protected final Info getOrReadInfo(final Identifier identifier,
                                       final Processor proc) throws IOException {
        Info info;
        if (!isBypassingCache()) {
            info = new CacheFacade().getOrReadInfo(identifier, proc);
        } else {
            LOGGER.debug("getOrReadInfo(): bypassing the cache, as requested");
            info = proc.readImageInfo();
        }
        return info;
    }

    /**
<<<<<<< HEAD
     * @return Value of either the {@link #PUBLIC_IDENTIFIER_HEADER} or
     *         {@link #PUBLIC_IDENTIFIER_HEADER_DEPRECATED} headers, if
=======
     * @return Value of the {@link #PUBLIC_IDENTIFIER_HEADER} header, if
>>>>>>> a1497925
     *         available, or else the {@literal identifier} URI path
     *         component.
     */
    protected String getPublicIdentifier() {
        final Map<String,Object> attrs = getRequest().getAttributes();
        final String urlID = (String) attrs.get("identifier");
        final String decodedID = Reference.decode(urlID);
        final String reSlashedID = decodeSlashes(decodedID);

        // Try to use the new header, if supplied.
        String header = PUBLIC_IDENTIFIER_HEADER;
        String headerID = getRequest().getHeaders().getFirstValue(header, true);
        if (headerID == null || headerID.isEmpty()) {
            // Fall back to the deprecated one.
            header = PUBLIC_IDENTIFIER_HEADER_DEPRECATED;
            headerID = getRequest().getHeaders().getFirstValue(header, true);
        }

        LOGGER.debug("Public identifier requested: {} -> decoded: {} -> " +
                        "slashes substituted: {} | {} header: {}",
                urlID, decodedID, reSlashedID, header, headerID);

        return (headerID != null && !headerID.isEmpty()) ?
                headerID : decodedID;
    }

    /**
     * @see #getPublicRootReference()
     */
    protected Reference getPublicReference() {
        final Request request = getRequest();
        return getPublicReference(request.getRootRef(),
                request.getResourceRef(), request.getHeaders());
    }

    /**
     * @see #getPublicReference()
     */
    protected Reference getPublicRootReference() {
        final Request request = getRequest();
        return getPublicReference(request.getRootRef(),
                request.getRootRef(), request.getHeaders());
    }

    /**
     * <p>Returns a content disposition based on the following in order of
     * preference:</p>
     *
     * <ol>
     *     <li>The value of the {@link #RESPONSE_CONTENT_DISPOSITION_QUERY_ARG}
     *     query argument</li>
     *     <li>The setting of {@link Key#IIIF_CONTENT_DISPOSITION} in the
     *     application configuration</li>
     * </ol>
     *
     * <p>Falls back to an empty disposition.</p>
     *
     * <p>If the disposition is <code>attachment</code> and the filename is
     * not set, it will be set to a reasonable value based on the given
     * identifier and output format.</p>
     *
     * @param queryArg Value of the
     *                 {@link #RESPONSE_CONTENT_DISPOSITION_QUERY_ARG} query
     *                 argument.
     * @param identifier
     * @param outputFormat
     */
    protected Disposition getRepresentationDisposition(String queryArg,
                                                       Identifier identifier,
                                                       Format outputFormat) {
        final Disposition disposition = new Disposition();
        // If a query argument value is available, use that. Otherwise, consult
        // the configuration.
        if (queryArg != null) {
            if (queryArg.startsWith("inline")) {
                disposition.setType(Disposition.TYPE_INLINE);
            } else if (queryArg.startsWith("attachment")) {
                Pattern pattern = Pattern.compile(".*filename=\\\"(.*)\\\".*");
                Matcher m = pattern.matcher(queryArg);
                String filename;
                if (m.matches()) {
                    // Filter out filename-unsafe characters as well as ".."
                    filename = StringUtil.sanitize(m.group(1),
                            Pattern.compile("\\.\\."),
                            Pattern.compile(StringUtil.FILENAME_REGEX));
                } else {
                    filename = getContentDispositionFilename(identifier,
                            outputFormat);
                }
                disposition.setType(Disposition.TYPE_ATTACHMENT);
                disposition.setFilename(filename);
            }
        } else {
            switch (Configuration.getInstance()
                    .getString(Key.IIIF_CONTENT_DISPOSITION, "none")) {
                case "inline":
                    disposition.setType(Disposition.TYPE_INLINE);
                    break;
                case "attachment":
                    disposition.setType(Disposition.TYPE_ATTACHMENT);
                    disposition.setFilename(getContentDispositionFilename(
                            identifier, outputFormat));
                    break;
            }
        }
        return disposition;
    }

    protected RequestContext getRequestContext() {
        final RequestContext context = new RequestContext();
        context.setRequestURI(getReference().toString());
        context.setRequestHeaders(getRequest().getHeaders().getValuesMap());
        context.setClientIP(getCanonicalClientIPAddress());
        context.setCookies(getRequest().getCookies().getValuesMap());
        return context;
    }

    private String getContentDispositionFilename(Identifier identifier,
                                                 Format outputFormat) {
        return identifier.toString().replaceAll(StringUtil.FILENAME_REGEX, "_") +
                "." + outputFormat.getPreferredExtension();
    }

    /**
     * @return Whether there is a <var>cache</var> query parameter set to
     *         <code>false</code> in the URI.
     */
    protected boolean isBypassingCache() {
        boolean bypassingCache = false;
        Parameter cacheParam = getReference().getQueryAsForm().getFirst("cache");
        if (cacheParam != null) {
            bypassingCache = "false".equals(cacheParam.getValue());
        }
        return bypassingCache;
    }

    /**
     * @param name Template pathname, with leading slash.
     * @return     Representation using the given template and the common
     *             template variables.
     */
    public Representation template(String name) {
        return template(name, new HashMap<>());
    }

    /**
     * @param name Template pathname, with leading slash.
     * @param vars Template variables.
     * @return     Representation using the given template and the given
     *             template variables.
     */
    public Representation template(String name, Map<String,Object> vars) {
        vars.putAll(getCommonTemplateVars(getRequest()));
        return new VelocityRepresentation(name, vars);
    }

    /**
     * <p>Checks that the requested area is greater than zero and less than or
     * equal to {@link Key#MAX_PIXELS}.</p>
     *
     * <p>This does not check that any requested crop lies entirely within the
     * bounds of the source image.</p>
     */
    protected final void validateRequestedArea(final OperationList opList,
                                               final Format sourceFormat,
                                               final Info info)
            throws EmptyPayloadException, PayloadTooLargeException {
        final java.awt.Dimension resultingSize =
                opList.getResultingSize(info.getSize());

        if (resultingSize.width < 1 || resultingSize.height < 1) {
            throw new EmptyPayloadException();
        }

        // Max allowed size is ignored when the processing is a no-op.
        if (opList.hasEffect(sourceFormat)) {
            final long maxAllowedSize =
                    Configuration.getInstance().getLong(Key.MAX_PIXELS, 0);
            if (maxAllowedSize > 0 &&
                    resultingSize.width * resultingSize.height > maxAllowedSize) {
                throw new PayloadTooLargeException();
            }
        }
    }

}<|MERGE_RESOLUTION|>--- conflicted
+++ resolved
@@ -401,12 +401,8 @@
     }
 
     /**
-<<<<<<< HEAD
      * @return Value of either the {@link #PUBLIC_IDENTIFIER_HEADER} or
      *         {@link #PUBLIC_IDENTIFIER_HEADER_DEPRECATED} headers, if
-=======
-     * @return Value of the {@link #PUBLIC_IDENTIFIER_HEADER} header, if
->>>>>>> a1497925
      *         available, or else the {@literal identifier} URI path
      *         component.
      */
