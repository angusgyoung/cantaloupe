package edu.illinois.library.cantaloupe.resource;

import edu.illinois.library.cantaloupe.cache.CacheFactory;
import edu.illinois.library.cantaloupe.cache.DerivativeCache;
import edu.illinois.library.cantaloupe.image.OperationList;
import edu.illinois.library.cantaloupe.processor.FileProcessor;
import edu.illinois.library.cantaloupe.processor.ImageInfo;
import edu.illinois.library.cantaloupe.processor.Processor;
import edu.illinois.library.cantaloupe.processor.StreamProcessor;
import edu.illinois.library.cantaloupe.resolver.StreamSource;
import edu.illinois.library.cantaloupe.util.Stopwatch;
import org.apache.commons.io.IOUtils;
import org.apache.commons.io.output.TeeOutputStream;
import org.restlet.data.Disposition;
import org.restlet.representation.OutputRepresentation;
import org.slf4j.Logger;
import org.slf4j.LoggerFactory;

import java.io.File;
import java.io.FileInputStream;
import java.io.IOException;
import java.io.InputStream;
import java.io.OutputStream;

/**
 * Restlet representation for images.
 */
public class ImageRepresentation extends OutputRepresentation {

    private static Logger logger = LoggerFactory.
            getLogger(ImageRepresentation.class);

<<<<<<< HEAD
    static final String FILENAME_CHARACTERS = "[^A-Za-z0-9._-]";

    private boolean bypassCache = false;
=======
>>>>>>> 0135edc1
    private ImageInfo imageInfo;
    private OperationList opList;
    private Processor processor;

    /**
     * @param imageInfo
     * @param opList
     * @param disposition
<<<<<<< HEAD
     * @param processor
     * @param bypassCache If true, the cache will not be written to nor read
     *                    from, regardless of whether caching is enabled in the
     *                    application configuration.
=======
     * @param processor Processor configured for writing the image.
>>>>>>> 0135edc1
     */
    public ImageRepresentation(final ImageInfo imageInfo,
                               final Processor processor,
                               final OperationList opList,
<<<<<<< HEAD
                               final Disposition disposition,
                               final boolean bypassCache) {
=======
                               final Disposition disposition) {
>>>>>>> 0135edc1
        super(opList.getOutputFormat().getPreferredMediaType());
        this.imageInfo = imageInfo;
        this.processor = processor;
        this.opList = opList;
<<<<<<< HEAD
        this.bypassCache = bypassCache;
=======
>>>>>>> 0135edc1
        this.setDisposition(disposition);
    }

    /**
     * Writes the image requested in the constructor to the given output
     * stream, either retrieving it from the derivative cache, or getting it
     * from a processor (and caching it if so configured) as appropriate.
     *
     * @param outputStream Response body output stream.
     * @throws IOException
     */
    @Override
    public void write(OutputStream outputStream) throws IOException {
        // N.B. We don't need to close outputStream after writing to it;
        // Restlet will take care of that.
<<<<<<< HEAD
        if (!bypassCache) {
            // The cache will be null if caching is disabled.
            final DerivativeCache cache = CacheFactory.getDerivativeCache();
            if (cache != null) {
                OutputStream cacheOutputStream = null;
                // Try to get the image from the cache.
                try (InputStream inputStream = cache.getImageInputStream(opList)) {
                    if (inputStream != null) {
                        // The image is available in the cache; write it to the
                        // response output stream.
                        IOUtils.copy(inputStream, outputStream);
                    } else {
                        // Create a TeeOutputStream to write to the response
                        // output stream and the cache pseudo-simultaneously.
                        cacheOutputStream = cache.getImageOutputStream(opList);
                        try {
                            OutputStream teeStream = new TeeOutputStream(
                                    outputStream, cacheOutputStream);
                            doWrite(teeStream);
                        } catch (IOException e) {
                            // This typically happens when the connection has
                            // been closed prematurely, as in the case of e.g.
                            // the client hitting the stop button. The cached
                            // image has been incompletely written and is
                            // corrupt, so it must be purged.
                            logger.info("write(): {}", e.getMessage());
                            cache.purge(opList);
                        } finally {
                            // Restlet will close outputStream, but
                            // cacheOutputStream is our responsibility.
                            if (cacheOutputStream != null) {
                                cacheOutputStream.close();
                            }
                        }
=======
        // The cache will be null if caching is disabled.
        final DerivativeCache cache = CacheFactory.getDerivativeCache();
        if (cache != null) {
            // Try to get the image from the cache.
            try (InputStream inputStream = cache.getImageInputStream(opList)) {
                if (inputStream != null) {
                    // The image is available in the cache; write it to the
                    // response output stream.
                    IOUtils.copy(inputStream, outputStream);
                } else {
                    // Create a TeeOutputStream to write to the response
                    // output stream and the cache pseudo-simultaneously.
                    // Restlet will close outputStream, but cacheOutputStream
                    // is our responsibility. (teeStream doesn't matter,
                    // although the finalizer may close it, so it's important
                    // that these two output streams' close() method can deal
                    // with being called twice.)
                    try (OutputStream cacheOutputStream =
                                 cache.getImageOutputStream(opList)) {
                        OutputStream teeStream = new TeeOutputStream(
                                outputStream, cacheOutputStream);
                        doWrite(teeStream);
                    } catch (IOException e) {
                        // This typically happens when the connection has been
                        // closed prematurely, as in the case of e.g. the
                        // client hitting the stop button. The cached image has
                        // been incompletely written and is corrupt, so it must
                        // be purged.
                        logger.info("write(): {}", e.getMessage());
                        cache.purge(opList);
>>>>>>> 0135edc1
                    }
                } catch (Exception e) {
                    throw new IOException(e);
                }
            } else {
                doWrite(outputStream);
            }
        } else {
            try {
                doWrite(outputStream);
            } catch (Exception e) {
                throw new IOException(e);
            }
        }
    }

<<<<<<< HEAD
    private void doWrite(OutputStream outputStream) throws IOException {
        try {
            final Stopwatch watch = new Stopwatch();
            // If the operations are effectively a no-op, the source image can
            // be streamed through with no processing.
            if (opList.isNoOp(processor.getSourceFormat())) {
                if (processor instanceof FileProcessor &&
                        ((FileProcessor) processor).getSourceFile() != null) {
                    final File sourceFile = ((FileProcessor) processor).getSourceFile();
                    try (InputStream inputStream = new FileInputStream(sourceFile)) {
                        IOUtils.copy(inputStream, outputStream);
                    }
                } else {
                    final StreamSource streamSource =
                            ((StreamProcessor) processor).getStreamSource();
                    try (InputStream inputStream = streamSource.newInputStream()) {
                        IOUtils.copy(inputStream, outputStream);
                    }
                }
                logger.debug("Streamed with no processing in {} msec: {}",
                        watch.timeElapsed(), opList);
            } else {
                processor.process(opList, imageInfo, outputStream);

                logger.debug("{} processed in {} msec: {}",
                        processor.getClass().getSimpleName(),
                        watch.timeElapsed(), opList);
=======
    /**
     * @param outputStream Either the response output stream, or a tee stream
     *                     for writing to the response and the cache
     *                     pseudo-simultaneously. Will not be closed.
     * @throws Exception
     */
    private void doWrite(OutputStream outputStream) throws Exception {
        final Stopwatch watch = new Stopwatch();
        // If the operations are effectively a no-op, the source image can be
        // streamed through with no processing.
        if (opList.isNoOp(processor.getSourceFormat())) {
            if (processor instanceof FileProcessor &&
                    ((FileProcessor) processor).getSourceFile() != null) {
                final File sourceFile =
                        ((FileProcessor) processor).getSourceFile();
                try (InputStream inputStream = new FileInputStream(sourceFile)) {
                    IOUtils.copy(inputStream, outputStream);
                }
            } else {
                final StreamSource streamSource =
                        ((StreamProcessor) processor).getStreamSource();
                try (InputStream inputStream = streamSource.newInputStream()) {
                    IOUtils.copy(inputStream, outputStream);
                }
>>>>>>> 0135edc1
            }
            logger.debug("Streamed with no processing in {} msec: {}",
                    watch.timeElapsed(), opList);
        } else {
            processor.process(opList, imageInfo, outputStream);

            logger.debug("{} processed in {} msec: {}",
                    processor.getClass().getSimpleName(),
                    watch.timeElapsed(), opList);
        }
    }

}<|MERGE_RESOLUTION|>--- conflicted
+++ resolved
@@ -30,46 +30,30 @@
     private static Logger logger = LoggerFactory.
             getLogger(ImageRepresentation.class);
 
-<<<<<<< HEAD
-    static final String FILENAME_CHARACTERS = "[^A-Za-z0-9._-]";
-
     private boolean bypassCache = false;
-=======
->>>>>>> 0135edc1
     private ImageInfo imageInfo;
     private OperationList opList;
     private Processor processor;
 
     /**
      * @param imageInfo
+     * @param processor Processor configured for writing the image.
      * @param opList
      * @param disposition
-<<<<<<< HEAD
-     * @param processor
      * @param bypassCache If true, the cache will not be written to nor read
      *                    from, regardless of whether caching is enabled in the
      *                    application configuration.
-=======
-     * @param processor Processor configured for writing the image.
->>>>>>> 0135edc1
      */
     public ImageRepresentation(final ImageInfo imageInfo,
                                final Processor processor,
                                final OperationList opList,
-<<<<<<< HEAD
                                final Disposition disposition,
                                final boolean bypassCache) {
-=======
-                               final Disposition disposition) {
->>>>>>> 0135edc1
         super(opList.getOutputFormat().getPreferredMediaType());
         this.imageInfo = imageInfo;
         this.processor = processor;
         this.opList = opList;
-<<<<<<< HEAD
         this.bypassCache = bypassCache;
-=======
->>>>>>> 0135edc1
         this.setDisposition(disposition);
     }
 
@@ -85,12 +69,10 @@
     public void write(OutputStream outputStream) throws IOException {
         // N.B. We don't need to close outputStream after writing to it;
         // Restlet will take care of that.
-<<<<<<< HEAD
         if (!bypassCache) {
             // The cache will be null if caching is disabled.
             final DerivativeCache cache = CacheFactory.getDerivativeCache();
             if (cache != null) {
-                OutputStream cacheOutputStream = null;
                 // Try to get the image from the cache.
                 try (InputStream inputStream = cache.getImageInputStream(opList)) {
                     if (inputStream != null) {
@@ -100,8 +82,13 @@
                     } else {
                         // Create a TeeOutputStream to write to the response
                         // output stream and the cache pseudo-simultaneously.
-                        cacheOutputStream = cache.getImageOutputStream(opList);
-                        try {
+                        // Restlet will close outputStream, but cacheOutputStream
+                        // is our responsibility. (teeStream doesn't matter,
+                        // although the finalizer may close it, so it's important
+                        // that these two output streams' close() method can deal
+                        // with being called twice.)
+                        try (OutputStream cacheOutputStream =
+                                     cache.getImageOutputStream(opList)) {
                             OutputStream teeStream = new TeeOutputStream(
                                     outputStream, cacheOutputStream);
                             doWrite(teeStream);
@@ -113,51 +100,17 @@
                             // corrupt, so it must be purged.
                             logger.info("write(): {}", e.getMessage());
                             cache.purge(opList);
-                        } finally {
-                            // Restlet will close outputStream, but
-                            // cacheOutputStream is our responsibility.
-                            if (cacheOutputStream != null) {
-                                cacheOutputStream.close();
-                            }
                         }
-=======
-        // The cache will be null if caching is disabled.
-        final DerivativeCache cache = CacheFactory.getDerivativeCache();
-        if (cache != null) {
-            // Try to get the image from the cache.
-            try (InputStream inputStream = cache.getImageInputStream(opList)) {
-                if (inputStream != null) {
-                    // The image is available in the cache; write it to the
-                    // response output stream.
-                    IOUtils.copy(inputStream, outputStream);
-                } else {
-                    // Create a TeeOutputStream to write to the response
-                    // output stream and the cache pseudo-simultaneously.
-                    // Restlet will close outputStream, but cacheOutputStream
-                    // is our responsibility. (teeStream doesn't matter,
-                    // although the finalizer may close it, so it's important
-                    // that these two output streams' close() method can deal
-                    // with being called twice.)
-                    try (OutputStream cacheOutputStream =
-                                 cache.getImageOutputStream(opList)) {
-                        OutputStream teeStream = new TeeOutputStream(
-                                outputStream, cacheOutputStream);
-                        doWrite(teeStream);
-                    } catch (IOException e) {
-                        // This typically happens when the connection has been
-                        // closed prematurely, as in the case of e.g. the
-                        // client hitting the stop button. The cached image has
-                        // been incompletely written and is corrupt, so it must
-                        // be purged.
-                        logger.info("write(): {}", e.getMessage());
-                        cache.purge(opList);
->>>>>>> 0135edc1
                     }
                 } catch (Exception e) {
                     throw new IOException(e);
                 }
             } else {
-                doWrite(outputStream);
+                try {
+                    doWrite(outputStream);
+                } catch (Exception e) {
+                    throw new IOException(e);
+                }
             }
         } else {
             try {
@@ -168,35 +121,6 @@
         }
     }
 
-<<<<<<< HEAD
-    private void doWrite(OutputStream outputStream) throws IOException {
-        try {
-            final Stopwatch watch = new Stopwatch();
-            // If the operations are effectively a no-op, the source image can
-            // be streamed through with no processing.
-            if (opList.isNoOp(processor.getSourceFormat())) {
-                if (processor instanceof FileProcessor &&
-                        ((FileProcessor) processor).getSourceFile() != null) {
-                    final File sourceFile = ((FileProcessor) processor).getSourceFile();
-                    try (InputStream inputStream = new FileInputStream(sourceFile)) {
-                        IOUtils.copy(inputStream, outputStream);
-                    }
-                } else {
-                    final StreamSource streamSource =
-                            ((StreamProcessor) processor).getStreamSource();
-                    try (InputStream inputStream = streamSource.newInputStream()) {
-                        IOUtils.copy(inputStream, outputStream);
-                    }
-                }
-                logger.debug("Streamed with no processing in {} msec: {}",
-                        watch.timeElapsed(), opList);
-            } else {
-                processor.process(opList, imageInfo, outputStream);
-
-                logger.debug("{} processed in {} msec: {}",
-                        processor.getClass().getSimpleName(),
-                        watch.timeElapsed(), opList);
-=======
     /**
      * @param outputStream Either the response output stream, or a tee stream
      *                     for writing to the response and the cache
@@ -221,7 +145,6 @@
                 try (InputStream inputStream = streamSource.newInputStream()) {
                     IOUtils.copy(inputStream, outputStream);
                 }
->>>>>>> 0135edc1
             }
             logger.debug("Streamed with no processing in {} msec: {}",
                     watch.timeElapsed(), opList);
