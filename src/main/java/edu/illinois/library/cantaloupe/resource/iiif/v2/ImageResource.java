package edu.illinois.library.cantaloupe.resource.iiif.v2;

import edu.illinois.library.cantaloupe.RestletApplication;
import edu.illinois.library.cantaloupe.cache.CacheFacade;
import edu.illinois.library.cantaloupe.config.Configuration;
import edu.illinois.library.cantaloupe.config.Key;
import edu.illinois.library.cantaloupe.image.Format;
import edu.illinois.library.cantaloupe.image.Identifier;
import edu.illinois.library.cantaloupe.image.Info;
import edu.illinois.library.cantaloupe.operation.OperationList;
import edu.illinois.library.cantaloupe.processor.Processor;
import edu.illinois.library.cantaloupe.processor.ProcessorFactory;
import edu.illinois.library.cantaloupe.processor.UnsupportedOutputFormatException;
import edu.illinois.library.cantaloupe.resolver.Resolver;
import edu.illinois.library.cantaloupe.resolver.ResolverFactory;
import edu.illinois.library.cantaloupe.resource.CachedImageRepresentation;
import edu.illinois.library.cantaloupe.processor.ProcessorConnector;
import edu.illinois.library.cantaloupe.resource.ImageRepresentation;
import edu.illinois.library.cantaloupe.resource.RequestContext;
import edu.illinois.library.cantaloupe.resource.iiif.SizeRestrictedException;
import org.restlet.data.Disposition;
import org.restlet.data.Header;
import org.restlet.representation.Representation;
import org.restlet.representation.StringRepresentation;
import org.restlet.resource.Get;
import org.restlet.util.Series;

import java.awt.Dimension;
import java.io.FileNotFoundException;
import java.io.InputStream;
import java.util.List;
import java.util.Map;
import java.util.Set;

/**
 * Handles IIIF Image API 2.x image requests.
 *
 * @see <a href="http://iiif.io/api/image/2.0/#image-request-parameters">Image
 * Request Operations</a>
 */
public class ImageResource extends IIIF2Resource {

<<<<<<< HEAD
=======
    public static final String CONTENT_DISPOSITION_CONFIG_KEY =
            "endpoint.iiif.content_disposition";
    public static final String RESTRICT_TO_SIZES_CONFIG_KEY =
            "endpoint.iiif.2.restrict_to_sizes";

>>>>>>> 4b79d9df
    /**
     * Responds to IIIF Image requests.
     */
    @Get
    public Representation doGet() throws Exception {
        final Configuration config = Configuration.getInstance();
        final Map<String,Object> attrs = getRequest().getAttributes();
<<<<<<< HEAD
        final Identifier identifier = getIdentifier();
        // Assemble the URI parameters into a Parameters object.
=======
        final String urlIdentifier = (String) attrs.get("identifier");
        final String decodedIdentifier = Reference.decode(urlIdentifier);
        final String reSlashedIdentifier = decodeSlashes(decodedIdentifier);
        final Identifier identifier = new Identifier(reSlashedIdentifier);

        // Assemble the URI parameters into a Parameters object
>>>>>>> 4b79d9df
        final Parameters params = new Parameters(
                identifier,
                (String) attrs.get("region"),
                (String) attrs.get("size"),
                (String) attrs.get("rotation"),
                (String) attrs.get("quality"),
                (String) attrs.get("format"));
        final OperationList ops = params.toOperationList();
        ops.getOptions().putAll(
                getReference().getQueryAsForm(true).getValuesMap());

        addLinkHeader(params);

        final Disposition disposition = getRepresentationDisposition(
                getReference().getQueryAsForm()
                        .getFirstValue(RESPONSE_CONTENT_DISPOSITION_QUERY_ARG),
                ops.getIdentifier(), ops.getOutputFormat());

        // If we don't need to resolve first, and are using a cache, and the
        // cache contains an image matching the request, skip all the setup and
        // just return the cached image.
        final CacheFacade cacheFacade = new CacheFacade();
        if (!config.getBoolean(Key.CACHE_SERVER_RESOLVE_FIRST, true) &&
                cacheFacade.isDerivativeCacheAvailable()) {
            InputStream inputStream =
                    cacheFacade.newDerivativeImageInputStream(ops);
            if (inputStream != null) {
                commitCustomResponseHeaders();
                return new CachedImageRepresentation(
                        params.getOutputFormat().getPreferredMediaType(),
                        disposition, inputStream);
            }
        }

        Resolver resolver = new ResolverFactory().newResolver(identifier);

        // Setup the resolver context.
        final RequestContext requestContext = new RequestContext();
        requestContext.setRequestURI(getReference().toString());
        requestContext.setRequestHeaders(getRequest().getHeaders().getValuesMap());
        requestContext.setClientIP(getCanonicalClientIpAddress());
        requestContext.setCookies(getRequest().getCookies().getValuesMap());
        resolver.setContext(requestContext);

        // Determine the format of the source image.
        Format sourceFormat;
        try {
            sourceFormat = resolver.getSourceFormat();
        } catch (FileNotFoundException e) { // this needs to be rethrown
            if (config.getBoolean(Key.CACHE_SERVER_PURGE_MISSING, false)) {
                // If the image was not found, purge it from the cache.
                cacheFacade.purgeAsync(ops.getIdentifier());
            }
            throw e;
        }

        // Obtain an instance of the processor assigned to that format.
        final Processor processor = new ProcessorFactory().
                newProcessor(sourceFormat);

        // Connect it to the resolver.
        new ProcessorConnector(resolver, processor, identifier).connect();

        final Info info = getOrReadInfo(ops.getIdentifier(), processor);
        final Dimension fullSize = info.getSize();

        StringRepresentation redirectingRep = checkAuthorization(ops, fullSize);
        if (redirectingRep != null) {
            return redirectingRep;
        }

        validateRequestedArea(ops, sourceFormat, info);

        processor.validate(ops, fullSize);

        if (config.getBoolean(Key.IIIF_2_RESTRICT_TO_SIZES, false)) {
            final ImageInfo<String, Object> imageInfo =
                    new ImageInfoFactory().newImageInfo(
                            identifier, null, processor, info);
            final Dimension resultingSize = ops.getResultingSize(fullSize);
            boolean ok = false;
            @SuppressWarnings("unchecked")
            List<ImageInfo.Size> sizes =
                    (List<ImageInfo.Size>) imageInfo.get("sizes");
            for (ImageInfo.Size size : sizes) {
                if (size.width == resultingSize.width &&
                        size.height == resultingSize.height) {
                    ok = true;
                    break;
                }
            }
            if (!ok) {
                throw new SizeRestrictedException();
            }
        }

        ops.applyNonEndpointMutations(fullSize,
                info.getOrientation(),
                getCanonicalClientIpAddress(),
                getReference().toUri(),
                getRequest().getHeaders().getValuesMap(),
                getCookies().getValuesMap());

        // Find out whether the processor supports the source format by asking
        // it whether it offers any output formats for it.
        Set<Format> availableOutputFormats = processor.getAvailableOutputFormats();
        if (!availableOutputFormats.contains(ops.getOutputFormat())) {
            String msg = String.format("%s does not support the \"%s\" output format",
                    processor.getClass().getSimpleName(),
                    ops.getOutputFormat().getPreferredExtension());
            getLogger().warning(msg + ": " + this.getReference());
            throw new UnsupportedOutputFormatException(msg);
        }

        commitCustomResponseHeaders();

        return new ImageRepresentation(info, processor, ops, disposition,
                isBypassingCache());
    }

    private void addLinkHeader(Parameters params) {
        final Series<Header> requestHeaders = getRequest().getHeaders();
        final Identifier identifier = params.getIdentifier();
        final String paramsStr = params.toString().replaceFirst(
                identifier.toString(), getPublicIdentifier());

        getBufferedResponseHeaders().add("Link",
                String.format("<%s%s/%s>;rel=\"canonical\"",
<<<<<<< HEAD
                getPublicRootRef(getRequest().getRootRef(), headers),
                RestletApplication.IIIF_2_PATH, paramsStr));
=======
                getPublicRootRef(getRequest().getRootRef(), requestHeaders),
                WebApplication.IIIF_2_PATH, paramsStr));
>>>>>>> 4b79d9df
    }

}<|MERGE_RESOLUTION|>--- conflicted
+++ resolved
@@ -40,14 +40,6 @@
  */
 public class ImageResource extends IIIF2Resource {
 
-<<<<<<< HEAD
-=======
-    public static final String CONTENT_DISPOSITION_CONFIG_KEY =
-            "endpoint.iiif.content_disposition";
-    public static final String RESTRICT_TO_SIZES_CONFIG_KEY =
-            "endpoint.iiif.2.restrict_to_sizes";
-
->>>>>>> 4b79d9df
     /**
      * Responds to IIIF Image requests.
      */
@@ -55,17 +47,8 @@
     public Representation doGet() throws Exception {
         final Configuration config = Configuration.getInstance();
         final Map<String,Object> attrs = getRequest().getAttributes();
-<<<<<<< HEAD
         final Identifier identifier = getIdentifier();
         // Assemble the URI parameters into a Parameters object.
-=======
-        final String urlIdentifier = (String) attrs.get("identifier");
-        final String decodedIdentifier = Reference.decode(urlIdentifier);
-        final String reSlashedIdentifier = decodeSlashes(decodedIdentifier);
-        final Identifier identifier = new Identifier(reSlashedIdentifier);
-
-        // Assemble the URI parameters into a Parameters object
->>>>>>> 4b79d9df
         final Parameters params = new Parameters(
                 identifier,
                 (String) attrs.get("region"),
@@ -194,13 +177,8 @@
 
         getBufferedResponseHeaders().add("Link",
                 String.format("<%s%s/%s>;rel=\"canonical\"",
-<<<<<<< HEAD
-                getPublicRootRef(getRequest().getRootRef(), headers),
+                getPublicRootRef(getRequest().getRootRef(), requestHeaders),
                 RestletApplication.IIIF_2_PATH, paramsStr));
-=======
-                getPublicRootRef(getRequest().getRootRef(), requestHeaders),
-                WebApplication.IIIF_2_PATH, paramsStr));
->>>>>>> 4b79d9df
     }
 
 }