--- conflicted
+++ resolved
@@ -167,7 +167,6 @@
             }
         }
 
-<<<<<<< HEAD
         while (formatIterator.hasNext()) {
             final Format format = formatIterator.next();
             // Obtain an instance of the processor assigned to this format.
@@ -189,51 +188,10 @@
                     getRequestContext().setOperationList(ops, fullSize);
                 } catch (IllegalArgumentException | IndexOutOfBoundsException e) {
                     throw new IllegalClientArgumentException(e);
-=======
-        // Obtain an instance of the processor assigned to that format.
-        try (final Processor processor =
-                     new ProcessorFactory().newProcessor(sourceFormat)) {
-            // Connect it to the source.
-            tempFileFuture = new ProcessorConnector().connect(
-                    source, processor, identifier, sourceFormat);
-
-            final Info info = getOrReadInfo(ops.getIdentifier(), processor);
-            Dimension fullSize;
-            try {
-                fullSize = info.getSize(getPageIndex());
-
-                ops.setScaleConstraint(getScaleConstraint());
-                ops.applyNonEndpointMutations(info, getDelegateProxy());
-                ops.freeze();
-
-                getRequestContext().setOperationList(ops, fullSize);
-            } catch (IllegalArgumentException | IndexOutOfBoundsException e) {
-                throw new IllegalClientArgumentException(e);
-            }
-
-            if (!authorize()) {
-                return;
-            }
-
-            processor.validate(ops, fullSize);
-
-            final Dimension virtualSize = info.getOrientationSize();
-            final Dimension resultingSize = ops.getResultingSize(info.getSize());
-            validateScale(virtualSize, (Scale) ops.getFirst(Scale.class));
-            validateSize(resultingSize, virtualSize, processor);
-
-            // Find out whether the processor supports the source format by asking
-            // it whether it offers any output formats for it.
-            Set<Format> availableOutputFormats = processor.getAvailableOutputFormats();
-            if (!availableOutputFormats.isEmpty()) {
-                if (!availableOutputFormats.contains(ops.getOutputFormat())) {
-                    Exception e = new UnsupportedOutputFormatException(
-                            processor, ops.getOutputFormat());
-                    LOGGER.warn("{}: {}",
-                            e.getMessage(),
-                            getRequest().getReference());
-                    throw e;
->>>>>>> 5d786de0
+                }
+
+                if (!authorize()) {
+                    return;
                 }
 
                 processor.validate(ops, fullSize);
