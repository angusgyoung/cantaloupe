package edu.illinois.library.cantaloupe.util;

import java.net.URI;
import java.util.ArrayList;
import java.util.List;

import com.amazonaws.ClientConfiguration;
import com.amazonaws.auth.AWSCredentials;
import com.amazonaws.auth.AWSCredentialsProvider;
import com.amazonaws.auth.AWSCredentialsProviderChain;
<<<<<<< HEAD
import com.amazonaws.auth.AWSStaticCredentialsProvider;
import com.amazonaws.auth.AnonymousAWSCredentials;
import com.amazonaws.auth.EnvironmentVariableCredentialsProvider;
import com.amazonaws.auth.InstanceProfileCredentialsProvider;
import com.amazonaws.auth.SystemPropertiesCredentialsProvider;
import com.amazonaws.auth.profile.ProfileCredentialsProvider;
import com.amazonaws.client.builder.AwsClientBuilder;
=======
import com.amazonaws.auth.DefaultAWSCredentialsProviderChain;
>>>>>>> 8b97c48b
import com.amazonaws.services.s3.AmazonS3;
import com.amazonaws.services.s3.AmazonS3ClientBuilder;

/**
 * Creates an AWS client using the Builder pattern.
 *
 * @see <a href="http://docs.aws.amazon.com/AWSSdkDocsJava/latest/DeveloperGuide/welcome.html">
 *     AWS SDK for Java</a>
 */
<<<<<<< HEAD
public final class AWSClientBuilder {
=======
public class AWSClientBuilder {

    /**
     * Draws credentials from the parent class' instance variables, which
     * generally come from the application configuration.
     */
    private class ConfigurationCredentialsProvider
            implements AWSCredentialsProvider {

        @Override
        public AWSCredentials getCredentials() {
            return new AWSCredentials() {
                @Override
                public String getAWSAccessKeyId() {
                    return accessKeyID;
                }

                @Override
                public String getAWSSecretKey() {
                    return secretKey;
                }
            };
        }

        @Override
        public void refresh() {}

    }

    private static final Logger LOGGER =
            LoggerFactory.getLogger(AWSClientBuilder.class);
>>>>>>> 8b97c48b

    private static final int DEFAULT_CLIENT_EXECUTION_TIMEOUT_MSEC = 10 * 60 * 1000;
    private static final long DEFAULT_CONNECTION_TTL_MSEC          = 30 * 60 * 1000;
    private static final int DEFAULT_MAX_CONNECTIONS               = 200;
    private static final boolean DEFAULT_USE_TCP_KEEPALIVE         = true;

    private String accessKeyID;
    private URI endpointURI;
    private int maxConnections = DEFAULT_MAX_CONNECTIONS;
    private String secretKey;

    /**
     * @param accessKeyID AWS access key ID.
     * @return The instance.
     */
    public AWSClientBuilder accessKeyID(String accessKeyID) {
        this.accessKeyID = accessKeyID;
        return this;
    }

    /**
     * @param uri URI of the S3 endpoint. If not supplied, the AWS S3 endpoint
     *            will be used.
     * @return The instance.
     */
    public AWSClientBuilder endpointURI(URI uri) {
        this.endpointURI = uri;
        return this;
    }

    /**
     * @param maxConnections Maximum concurrent connections to AWS. Supply
     *                       {@literal 0} to use the default.
     * @return The instance.
     */
    public AWSClientBuilder maxConnections(int maxConnections) {
        this.maxConnections = (maxConnections > 0) ?
                maxConnections : DEFAULT_MAX_CONNECTIONS;
        return this;
    }

    /**
     * @param secretKey AWS secret key.
     * @return The instance.
     */
    public AWSClientBuilder secretKey(String secretKey) {
        this.secretKey = secretKey;
        return this;
    }

    public AmazonS3 build() {
        return AmazonS3ClientBuilder
                .standard()
                .withEndpointConfiguration(getEndpointConfiguration())
                .withPathStyleAccessEnabled(true)
                .withClientConfiguration(getClientConfiguration())
                .withCredentials(getCredentialsProvider())
                .build();
    }

    private ClientConfiguration getClientConfiguration() {
        final ClientConfiguration clientConfig = new ClientConfiguration();
        // The AWS SDK default is 50.
        clientConfig.setMaxConnections(maxConnections);
        clientConfig.setConnectionTTL(DEFAULT_CONNECTION_TTL_MSEC);
        clientConfig.setClientExecutionTimeout(DEFAULT_CLIENT_EXECUTION_TIMEOUT_MSEC);
<<<<<<< HEAD
        clientConfig.setUseTcpKeepAlive(DEFAULT_USE_TCP_KEEPALIVE);
        return clientConfig;
    }

    private AWSCredentialsProvider getCredentialsProvider() {
        if ((accessKeyID == null || accessKeyID.isEmpty()) &&
                (secretKey == null || secretKey.isEmpty())) {
            return new AWSStaticCredentialsProvider(new AnonymousAWSCredentials());
        }

        final List<AWSCredentialsProvider> creds = new ArrayList<>(
                Arrays.asList(
                        new EnvironmentVariableCredentialsProvider(),
                        new SystemPropertiesCredentialsProvider(),
                        new ProfileCredentialsProvider(),
                        new InstanceProfileCredentialsProvider(false)));

        final AWSCredentialsProvider provider = new AWSCredentialsProvider () {
            @Override
            public AWSCredentials getCredentials() {
                return new AWSCredentials() {
                    @Override
                    public String getAWSAccessKeyId() {
                        return accessKeyID;
                    }

                    @Override
                    public String getAWSSecretKey() {
                        return secretKey;
                    }
                };
            }

            @Override
            public void refresh() {}

        };

        if (!provider.getCredentials().getAWSAccessKeyId().isEmpty()) {
            creds.add(0, provider);
        }
        return new AWSCredentialsProviderChain(creds);
    }

    /**
     * @return New instance, or {@literal null} if using the default endpoint.
     */
    private AwsClientBuilder.EndpointConfiguration getEndpointConfiguration() {
        AwsClientBuilder.EndpointConfiguration endpointConfig = null;
        if (endpointURI != null) {
            endpointConfig = new AwsClientBuilder.EndpointConfiguration(
                    endpointURI.toString(), null);
        }
        return endpointConfig;
=======
        clientConfig.setUseTcpKeepAlive(true);

        // The AWS client will consult each provider in this list in order,
        // and use the first one that works.
    	final List<AWSCredentialsProvider> providers = new ArrayList<>();

    	// As a first resort, add a provider that draws from the application
        // configuration.
        AWSCredentialsProvider configProvider = new ConfigurationCredentialsProvider();
        String accessKeyId = configProvider.getCredentials().getAWSAccessKeyId();
        if (accessKeyId != null && !accessKeyId.isEmpty()) {
            providers.add(configProvider);
        }

        // Add default providers as fallbacks:
        // https://docs.aws.amazon.com/AWSJavaSDK/latest/javadoc/index.html?com/amazonaws/auth/DefaultAWSCredentialsProviderChain.html
        providers.add(new DefaultAWSCredentialsProviderChain());

        AmazonS3ClientBuilder builder = AmazonS3ClientBuilder.standard()
        		.withCredentials(new AWSCredentialsProviderChain(providers))
        		.withClientConfiguration(clientConfig);
        
        String regionStr = region;
        if (regionStr != null && !regionStr.isEmpty()) {
            builder.setRegion(regionStr);
        }        

        return builder.build();
>>>>>>> 8b97c48b
    }

}<|MERGE_RESOLUTION|>--- conflicted
+++ resolved
@@ -8,17 +8,8 @@
 import com.amazonaws.auth.AWSCredentials;
 import com.amazonaws.auth.AWSCredentialsProvider;
 import com.amazonaws.auth.AWSCredentialsProviderChain;
-<<<<<<< HEAD
-import com.amazonaws.auth.AWSStaticCredentialsProvider;
-import com.amazonaws.auth.AnonymousAWSCredentials;
-import com.amazonaws.auth.EnvironmentVariableCredentialsProvider;
-import com.amazonaws.auth.InstanceProfileCredentialsProvider;
-import com.amazonaws.auth.SystemPropertiesCredentialsProvider;
-import com.amazonaws.auth.profile.ProfileCredentialsProvider;
+import com.amazonaws.auth.DefaultAWSCredentialsProviderChain;
 import com.amazonaws.client.builder.AwsClientBuilder;
-=======
-import com.amazonaws.auth.DefaultAWSCredentialsProviderChain;
->>>>>>> 8b97c48b
 import com.amazonaws.services.s3.AmazonS3;
 import com.amazonaws.services.s3.AmazonS3ClientBuilder;
 
@@ -28,14 +19,12 @@
  * @see <a href="http://docs.aws.amazon.com/AWSSdkDocsJava/latest/DeveloperGuide/welcome.html">
  *     AWS SDK for Java</a>
  */
-<<<<<<< HEAD
 public final class AWSClientBuilder {
-=======
-public class AWSClientBuilder {
 
     /**
      * Draws credentials from the parent class' instance variables, which
-     * generally come from the application configuration.
+     * generally come from the application configuration, although not
+     * necessarily the same keys all the time.
      */
     private class ConfigurationCredentialsProvider
             implements AWSCredentialsProvider {
@@ -59,10 +48,6 @@
         public void refresh() {}
 
     }
-
-    private static final Logger LOGGER =
-            LoggerFactory.getLogger(AWSClientBuilder.class);
->>>>>>> 8b97c48b
 
     private static final int DEFAULT_CLIENT_EXECUTION_TIMEOUT_MSEC = 10 * 60 * 1000;
     private static final long DEFAULT_CONNECTION_TTL_MSEC          = 30 * 60 * 1000;
@@ -129,49 +114,29 @@
         clientConfig.setMaxConnections(maxConnections);
         clientConfig.setConnectionTTL(DEFAULT_CONNECTION_TTL_MSEC);
         clientConfig.setClientExecutionTimeout(DEFAULT_CLIENT_EXECUTION_TIMEOUT_MSEC);
-<<<<<<< HEAD
         clientConfig.setUseTcpKeepAlive(DEFAULT_USE_TCP_KEEPALIVE);
         return clientConfig;
     }
 
     private AWSCredentialsProvider getCredentialsProvider() {
-        if ((accessKeyID == null || accessKeyID.isEmpty()) &&
-                (secretKey == null || secretKey.isEmpty())) {
-            return new AWSStaticCredentialsProvider(new AnonymousAWSCredentials());
+        // The AWS client will consult each provider in this list in order,
+        // and use the first one that works.
+        final List<AWSCredentialsProvider> providers = new ArrayList<>();
+
+        // As a first resort, add a provider that draws from the application
+        // configuration.
+        AWSCredentialsProvider configProvider =
+                new ConfigurationCredentialsProvider();
+        String accessKeyId = configProvider.getCredentials().getAWSAccessKeyId();
+        if (accessKeyId != null && !accessKeyId.isEmpty()) {
+            providers.add(configProvider);
         }
 
-        final List<AWSCredentialsProvider> creds = new ArrayList<>(
-                Arrays.asList(
-                        new EnvironmentVariableCredentialsProvider(),
-                        new SystemPropertiesCredentialsProvider(),
-                        new ProfileCredentialsProvider(),
-                        new InstanceProfileCredentialsProvider(false)));
+        // Add default providers as fallbacks:
+        // https://docs.aws.amazon.com/AWSJavaSDK/latest/javadoc/index.html?com/amazonaws/auth/DefaultAWSCredentialsProviderChain.html
+        providers.add(new DefaultAWSCredentialsProviderChain());
 
-        final AWSCredentialsProvider provider = new AWSCredentialsProvider () {
-            @Override
-            public AWSCredentials getCredentials() {
-                return new AWSCredentials() {
-                    @Override
-                    public String getAWSAccessKeyId() {
-                        return accessKeyID;
-                    }
-
-                    @Override
-                    public String getAWSSecretKey() {
-                        return secretKey;
-                    }
-                };
-            }
-
-            @Override
-            public void refresh() {}
-
-        };
-
-        if (!provider.getCredentials().getAWSAccessKeyId().isEmpty()) {
-            creds.add(0, provider);
-        }
-        return new AWSCredentialsProviderChain(creds);
+        return new AWSCredentialsProviderChain(providers);
     }
 
     /**
@@ -184,36 +149,6 @@
                     endpointURI.toString(), null);
         }
         return endpointConfig;
-=======
-        clientConfig.setUseTcpKeepAlive(true);
-
-        // The AWS client will consult each provider in this list in order,
-        // and use the first one that works.
-    	final List<AWSCredentialsProvider> providers = new ArrayList<>();
-
-    	// As a first resort, add a provider that draws from the application
-        // configuration.
-        AWSCredentialsProvider configProvider = new ConfigurationCredentialsProvider();
-        String accessKeyId = configProvider.getCredentials().getAWSAccessKeyId();
-        if (accessKeyId != null && !accessKeyId.isEmpty()) {
-            providers.add(configProvider);
-        }
-
-        // Add default providers as fallbacks:
-        // https://docs.aws.amazon.com/AWSJavaSDK/latest/javadoc/index.html?com/amazonaws/auth/DefaultAWSCredentialsProviderChain.html
-        providers.add(new DefaultAWSCredentialsProviderChain());
-
-        AmazonS3ClientBuilder builder = AmazonS3ClientBuilder.standard()
-        		.withCredentials(new AWSCredentialsProviderChain(providers))
-        		.withClientConfiguration(clientConfig);
-        
-        String regionStr = region;
-        if (regionStr != null && !regionStr.isEmpty()) {
-            builder.setRegion(regionStr);
-        }        
-
-        return builder.build();
->>>>>>> 8b97c48b
     }
 
 }