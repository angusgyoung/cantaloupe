--- conflicted
+++ resolved
@@ -456,27 +456,39 @@
                 continue;
             }
             if (op instanceof Crop && !ignoreCrop) {
-                // Truncate coordinates to (num digits) + 1 decimal places
-                // to prevent kdu_expand from returning an extra pixel of
-                // width/height.
-                // N.B.: this broke sometime between KDU v7.6 and v7.10.4,
-                // and kdu_expand now unpredictably returns an extra pixel.
-                // Too bad, but Java2DUtil.crop() will take care of it.
-                final int xDecimalPlaces =
-                        Integer.toString(fullSize.intWidth()).length() + 1;
-                final int yDecimalPlaces =
-                        Integer.toString(fullSize.intHeight()).length() + 1;
-                final String xFormat = "#." + StringUtils.repeat("#",
-                        xDecimalPlaces);
-                final String yFormat = "#." + StringUtils.repeat("#",
-                        yDecimalPlaces);
-                final DecimalFormat xDecFormat = new DecimalFormat(xFormat);
-                xDecFormat.setRoundingMode(RoundingMode.DOWN);
-                final DecimalFormat yDecFormat = new DecimalFormat(yFormat);
-                yDecFormat.setRoundingMode(RoundingMode.DOWN);
+                final NumberFormat xFormat =
+                        NumberFormat.getInstance(Locale.US);
+                xFormat.setRoundingMode(RoundingMode.DOWN);
+                // This will always be true for Locale.US. No need to check
+                // if it isn't since the kdu_expand invocation will make
+                // that obvious.
+                if (xFormat instanceof DecimalFormat) {
+                    // Truncate coordinates to (num digits) + 1 decimal
+                    // places to prevent kdu_expand from returning an extra
+                    // pixel of width/height.
+                    // N.B.: this broke sometime between KDU v7.6 and
+                    // v7.10.4, and kdu_expand now unpredictably returns an
+                    // extra pixel. Too bad, but Java2DUtil.crop() will
+                    // take care of it.
+                    final int xDecimalPlaces =
+                            Integer.toString(fullSize.intWidth()).length() + 1;
+                    String xPattern =
+                            "#." + StringUtils.repeat("#", xDecimalPlaces);
+                    ((DecimalFormat) xFormat).applyPattern(xPattern);
+                }
+
+                final NumberFormat yFormat =
+                        NumberFormat.getInstance(Locale.US);
+                yFormat.setRoundingMode(RoundingMode.DOWN);
+                if (yFormat instanceof DecimalFormat) {
+                    final int yDecimalPlaces =
+                            Integer.toString(fullSize.intHeight()).length() + 1;
+                    String yPattern =
+                            "#." + StringUtils.repeat("#", yDecimalPlaces);
+                    ((DecimalFormat) yFormat).applyPattern(yPattern);
+                }
 
                 final Crop crop = (Crop) op;
-<<<<<<< HEAD
                 final Rectangle region = crop.getRectangle(
                         fullSize, opList.getScaleConstraint());
 
@@ -487,74 +499,10 @@
 
                 command.add("-region");
                 command.add(String.format("{%s,%s},{%s,%s}",
-                        yDecFormat.format(y),
-                        xDecFormat.format(x),
-                        yDecFormat.format(height),
-                        xDecFormat.format(width)));
-=======
-                if (!crop.isFull()) {
-                    final NumberFormat xFormat =
-                            NumberFormat.getInstance(Locale.US);
-                    xFormat.setRoundingMode(RoundingMode.DOWN);
-                    // This will always be true for Locale.US. No need to check
-                    // if it isn't since the kdu_expand invocation will make
-                    // that obvious.
-                    if (xFormat instanceof DecimalFormat) {
-                        // Truncate coordinates to (num digits) + 1 decimal
-                        // places to prevent kdu_expand from returning an extra
-                        // pixel of width/height.
-                        // N.B.: this broke sometime between KDU v7.6 and
-                        // v7.10.4, and kdu_expand now unpredictably returns an
-                        // extra pixel. Too bad, but Java2DUtil.crop() will
-                        // take care of it.
-                        final int xDecimalPlaces =
-                                Integer.toString(imageSize.width).length() + 1;
-                        String xPattern =
-                                "#." + StringUtils.repeat("#", xDecimalPlaces);
-                        ((DecimalFormat) xFormat).applyPattern(xPattern);
-                    }
-
-                    final NumberFormat yFormat =
-                            NumberFormat.getInstance(Locale.US);
-                    yFormat.setRoundingMode(RoundingMode.DOWN);
-                    if (yFormat instanceof DecimalFormat) {
-                        final int yDecimalPlaces =
-                                Integer.toString(imageSize.height).length() + 1;
-                        String yPattern =
-                                "#." + StringUtils.repeat("#", yDecimalPlaces);
-                        ((DecimalFormat) yFormat).applyPattern(yPattern);
-                    }
-
-                    double x, y, width, height; // 0-1
-                    if (Crop.Shape.SQUARE.equals(crop.getShape())) {
-                        final int shortestSide =
-                                Math.min(imageSize.width, imageSize.height);
-                        x = (imageSize.width - shortestSide) /
-                                (double) imageSize.width / 2f;
-                        y = (imageSize.height - shortestSide) /
-                                (double) imageSize.height / 2f;
-                        width = shortestSide / (double) imageSize.width;
-                        height = shortestSide / (double) imageSize.height;
-                    } else {
-                        x = crop.getX();
-                        y = crop.getY();
-                        width = crop.getWidth();
-                        height = crop.getHeight();
-                        if (Crop.Unit.PIXELS.equals(crop.getUnit())) {
-                            x /= imageSize.width;
-                            y /= imageSize.height;
-                            width /= imageSize.width;
-                            height /= imageSize.height;
-                        }
-                    }
-                    command.add("-region");
-                    command.add(String.format("{%s,%s},{%s,%s}",
-                            yFormat.format(y),
-                            xFormat.format(x),
-                            yFormat.format(height),
-                            xFormat.format(width)));
-                }
->>>>>>> 95288964
+                        yFormat.format(y),
+                        xFormat.format(x),
+                        yFormat.format(height),
+                        xFormat.format(width)));
             } else if (op instanceof Scale) {
                 // kdu_expand is not capable of arbitrary scaling, but it does
                 // offer a -reduce argument to select a decomposition level,
