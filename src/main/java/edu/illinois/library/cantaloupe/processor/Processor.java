package edu.illinois.library.cantaloupe.processor;

import edu.illinois.library.cantaloupe.image.Format;
import edu.illinois.library.cantaloupe.image.Identifier;
import edu.illinois.library.cantaloupe.image.Info;
import edu.illinois.library.cantaloupe.operation.OperationList;
<<<<<<< HEAD
import edu.illinois.library.cantaloupe.operation.ValidationException;
=======
import edu.illinois.library.cantaloupe.operation.Scale;
>>>>>>> c700e4fc
import edu.illinois.library.cantaloupe.source.StreamFactory;
import edu.illinois.library.cantaloupe.resource.iiif.ProcessorFeature;

import java.awt.Dimension;
import java.io.IOException;
import java.io.OutputStream;
import java.nio.file.Path;
import java.util.Collections;
import java.util.List;
import java.util.Set;

/**
 * <p>Abstract image processor interface.</p>
 *
 * <p>Either or both of {@link FileProcessor} and/or {@link StreamProcessor}
 * must be implemented. Implementations can assume that their source will be
 * set (via {@link FileProcessor#setSourceFile} or
 * {@link StreamProcessor#setStreamFactory}) before any methods that would
 * access the source are called.</p>
 */
public interface Processor extends AutoCloseable {

    /**
     * Releases all resources used by the instance.
     */
    @Override
    default void close() {}

    /**
     * @return Output formats available for the {@link #setSourceFormat(Format)
     * set source format}, or an empty set if none.
     */
    Set<Format> getAvailableOutputFormats();

    /**
     * <p>Implementations may need to perform initialization (such as scanning
     * for supported formats etc.) that is more efficient to do only once, at
     * application startup. If this fails, this method should return a
     * non-{@literal null} value, signifying that the instance is in an
     * unusable state.</p>
     *
     * <p>This default implementation returns {@literal null}.</p>
     *
     * @see #getWarnings()
     * @since 3.4
     */
    default InitializationException getInitializationException() {
        return null;
    }

    /**
     * @return Format of the source image.
     */
    Format getSourceFormat();

    /**
     * @return All features supported by the processor for the set source
     *         format.
     */
    Set<ProcessorFeature> getSupportedFeatures();

    /**
     * @return All qualities supported by the processor for the set source
     *         format.
     */
    Set<edu.illinois.library.cantaloupe.resource.iiif.v1.Quality>
    getSupportedIIIF1Qualities();

    /**
     * @return All qualities supported by the processor for the set source
     *         format.
     */
    Set<edu.illinois.library.cantaloupe.resource.iiif.v2.Quality>
    getSupportedIIIF2Qualities();

    /**
     * <p>Returns a list of global (not request-specific) non-fatal warnings,
     * such as deprecation notices.</p>
     *
     * <p>An instance with warnings is still usable.</p>
     *
     * <p>The return value of {@link #getInitializationException()}, if not
     * {@literal null}, should not be duplicated here.</p>
     *
     * <p>This default implementation returns an empty list.</p>
     *
     * @see #getInitializationException()
     * @since 3.4
     */
    default List<String> getWarnings() {
        return Collections.emptyList();
    }

    /**
     * <p>Performs the supplied operations on an image, writing the result to
     * the supplied output stream.</p>
     *
     * <p>Implementation notes:</p>
     *
     * <ul>
     *     <li>The source to read from will differ depending on whether
     *     implementations implement {@link FileProcessor} or
     *     {@link StreamProcessor}:
     *         <ul>
     *             <li>If {@link FileProcessor#setSourceFile(Path)} has been
     *             called, but not {@link
     *             StreamProcessor#setStreamFactory(StreamFactory)},
     *             implementations should read from a file.</li>
     *             <li>If vice versa, or if both have been called,
     *             implementations should read from a stream.</li>
     *         </ul>
     *     </li>
     *     <li>{@link edu.illinois.library.cantaloupe.operation.Operation}s
     *     should be applied in the order they are iterated. For efficiency's
     *     sake, implementations should check whether each one is a no-op using
     *     {@link edu.illinois.library.cantaloupe.operation.Operation#hasEffect(Dimension, OperationList)}
     *     before performing it.</li>
     *     <li>The {@link OperationList} will be in a frozen (immutable) state.
     *     Implementations are discouraged from performing their own operations
     *     separate from the ones in the list, as this could cause problems
     *     with caching.</li>
     *     <li>In addition to operations, the operation list may contain a
     *     number of {@link OperationList#getOptions() options}, which
     *     implementations should respect, where applicable. These may come
     *     from the configuration, so implementations should not try to read
     *     the configuration themselves, as this could cause problems with
     *     caching.</li>
     * </ul>
     *
     * @param opList       Operation list to process. As it will be equal to
     *                     the one passed to {@link #validate}, there is no
     *                     need to validate it again.
     * @param sourceInfo   Information about the source image. This will be
     *                     equal to the return value of {@link #readImageInfo},
     *                     but it might not be the same instance, as it may
     *                     have come from a cache.
     * @param outputStream Stream to write the image to, which should not be
     *                     closed.
     * @throws UnsupportedOutputFormatException Implementations can extend
     *                                          {@link AbstractProcessor} and
     *                                          call super to get this check
     *                                          for free.
     * @throws ProcessorException If anything goes wrong.
     */
    void process(OperationList opList,
                 Info sourceInfo,
                 OutputStream outputStream) throws ProcessorException;

    /**
     * <p>Reads and returns information about the source image.</p>
     *
     * <p>N.B.: The returned instance will not have its {@link
     * Info#setIdentifier(Identifier) identifier set}. Clients should set it
     * manually.</p>
     *
     * @return Information about the source image.
     * @throws IOException if anything goes wrong.
     */
    Info readImageInfo() throws IOException;

    /**
     * @param format Format of the source image. Will never be
     *               {@link Format#UNKNOWN}.
     * @throws UnsupportedSourceFormatException if the given format is not
     *                                          supported.
     */
    void setSourceFormat(Format format) throws UnsupportedSourceFormatException;

    /**
     * <p>Validates the given operation list, throwing an exception if
     * invalid.</p>
     *
<<<<<<< HEAD
     * <p>This default implementation simply calls {@link
     * OperationList#validate(Dimension, Format)}. Implementations should read
     * the documentation of that method to decide whether they need to perform
     * any additional validation, and only override this method if so.</p>
=======
     * <p>This default implementation does the following:</p>
     *
     * <ol>
     *     <li>Calls {@link OperationList#validate}</li>
     *     <li>Ensures that the scale mode is not {@link
     *     Scale.Mode#NON_ASPECT_FILL} if {@link
     *     ProcessorFeature#SIZE_BY_DISTORTED_WIDTH_HEIGHT} is not {@link
     *     #getSupportedFeatures() supported}</li>
     * </ol>
>>>>>>> c700e4fc
     *
     * <p>Notes:</p>
     *
     * <ul>
     *     <li>Overrides should call super.</li>
     *     <li>It is guaranteed that this method, if called, will always be
     *     called before {@link #process}.</li>
     * </ul>
     *
     * @param opList Operation list to process. Will be equal to the one passed
     *               to {@link #process}.
     * @throws ValidationException if validation fails.
     * @throws ProcessorException  if there is an error in performing the
     *                             validation.
     */
<<<<<<< HEAD
    default void validate(OperationList opList, Dimension fullSize)
            throws ValidationException, ProcessorException {
        opList.validate(fullSize, getSourceFormat());
=======
    default void validate(OperationList opList,
                          Dimension fullSize) throws ProcessorException {
        opList.validate(fullSize);

        // Fail if there is a Scale operation with mode NON_ASPECT_FILL but
        // ProcessorFeature.SIZE_BY_DISTORTED_WIDTH_HEIGHT is not supported.
        Set<ProcessorFeature> features = getSupportedFeatures();
        if (!features.contains(ProcessorFeature.SIZE_BY_DISTORTED_WIDTH_HEIGHT)) {
            Scale scale = (Scale) opList.getFirst(Scale.class);
            if (scale != null && Scale.Mode.NON_ASPECT_FILL.equals(scale.getMode())) {
                throw new IllegalArgumentException("This processor does not support " +
                        ProcessorFeature.SIZE_BY_FORCED_WIDTH_HEIGHT);
            }
        }

        // There are additional validations we could do similar to the above,
        // but currently all processors support all other scale modes.
        // TODO: bind Scale.Mode to ProcessorFeature and rewrite the above,
        // to avoid having to code a separate validation for every feature/mode
        // combo
>>>>>>> c700e4fc
    }

}<|MERGE_RESOLUTION|>--- conflicted
+++ resolved
@@ -4,11 +4,8 @@
 import edu.illinois.library.cantaloupe.image.Identifier;
 import edu.illinois.library.cantaloupe.image.Info;
 import edu.illinois.library.cantaloupe.operation.OperationList;
-<<<<<<< HEAD
 import edu.illinois.library.cantaloupe.operation.ValidationException;
-=======
 import edu.illinois.library.cantaloupe.operation.Scale;
->>>>>>> c700e4fc
 import edu.illinois.library.cantaloupe.source.StreamFactory;
 import edu.illinois.library.cantaloupe.resource.iiif.ProcessorFeature;
 
@@ -181,12 +178,6 @@
      * <p>Validates the given operation list, throwing an exception if
      * invalid.</p>
      *
-<<<<<<< HEAD
-     * <p>This default implementation simply calls {@link
-     * OperationList#validate(Dimension, Format)}. Implementations should read
-     * the documentation of that method to decide whether they need to perform
-     * any additional validation, and only override this method if so.</p>
-=======
      * <p>This default implementation does the following:</p>
      *
      * <ol>
@@ -196,7 +187,6 @@
      *     ProcessorFeature#SIZE_BY_DISTORTED_WIDTH_HEIGHT} is not {@link
      *     #getSupportedFeatures() supported}</li>
      * </ol>
->>>>>>> c700e4fc
      *
      * <p>Notes:</p>
      *
@@ -212,14 +202,9 @@
      * @throws ProcessorException  if there is an error in performing the
      *                             validation.
      */
-<<<<<<< HEAD
     default void validate(OperationList opList, Dimension fullSize)
             throws ValidationException, ProcessorException {
         opList.validate(fullSize, getSourceFormat());
-=======
-    default void validate(OperationList opList,
-                          Dimension fullSize) throws ProcessorException {
-        opList.validate(fullSize);
 
         // Fail if there is a Scale operation with mode NON_ASPECT_FILL but
         // ProcessorFeature.SIZE_BY_DISTORTED_WIDTH_HEIGHT is not supported.
@@ -227,7 +212,7 @@
         if (!features.contains(ProcessorFeature.SIZE_BY_DISTORTED_WIDTH_HEIGHT)) {
             Scale scale = (Scale) opList.getFirst(Scale.class);
             if (scale != null && Scale.Mode.NON_ASPECT_FILL.equals(scale.getMode())) {
-                throw new IllegalArgumentException("This processor does not support " +
+                throw new ValidationException("This processor does not support " +
                         ProcessorFeature.SIZE_BY_FORCED_WIDTH_HEIGHT);
             }
         }
@@ -237,7 +222,6 @@
         // TODO: bind Scale.Mode to ProcessorFeature and rewrite the above,
         // to avoid having to code a separate validation for every feature/mode
         // combo
->>>>>>> c700e4fc
     }
 
 }