--- conflicted
+++ resolved
@@ -362,12 +362,8 @@
                 process.destroy();
             }
         } catch (EOFException e) {
-<<<<<<< HEAD
-            logger.warn("process(): {} ({})", e.getMessage(), opList);
-=======
             // This will generally not have a message.
-            logger.error("process(): EOFException ({})", e.getMessage(), ops);
->>>>>>> 0135edc1
+            logger.error("process(): EOFException ({})", e.getMessage(), opList);
         } catch (IOException | InterruptedException e) {
             String msg = e.getMessage();
             final String errorStr = errorBucket.toString();
