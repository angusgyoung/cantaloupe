--- conflicted
+++ resolved
@@ -293,29 +293,17 @@
             statement.setString(1, identifier.toString());
             statement.setTimestamp(2, oldestValidDate());
 
-<<<<<<< HEAD
-            ResultSet resultSet = statement.executeQuery();
-            if (resultSet.next()) {
-                accessImageInfo(identifier, connection);
-                logger.info("Hit for image info: {}", identifier);
-                String json = resultSet.getString(1);
-                return Info.fromJSON(json);
-            } else {
-                logger.info("Miss for image info: {}", identifier);
-                purgeImageInfo(identifier, connection);
-=======
             logger.debug(sql);
             try (ResultSet resultSet = statement.executeQuery()) {
                 if (resultSet.next()) {
                     accessImageInfo(identifier, connection);
                     logger.info("Hit for image info: {}", identifier);
                     String json = resultSet.getString(1);
-                    return Info.fromJson(json);
+                    return Info.fromJSON(json);
                 } else {
                     logger.info("Miss for image info: {}", identifier);
                     purgeImageInfo(identifier, connection);
                 }
->>>>>>> 675fa952
             }
         } catch (CacheException | IOException | SQLException e) {
             throw new CacheException(e.getMessage(), e);
