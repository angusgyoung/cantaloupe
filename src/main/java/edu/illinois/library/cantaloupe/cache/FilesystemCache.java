package edu.illinois.library.cantaloupe.cache;

import edu.illinois.library.cantaloupe.async.TaskQueue;
import edu.illinois.library.cantaloupe.config.Configuration;
import edu.illinois.library.cantaloupe.config.Key;
import edu.illinois.library.cantaloupe.image.Identifier;
import edu.illinois.library.cantaloupe.image.Info;
import edu.illinois.library.cantaloupe.operation.OperationList;
import edu.illinois.library.cantaloupe.util.DeletingFileVisitor;
import edu.illinois.library.cantaloupe.util.StringUtils;
import org.apache.commons.codec.binary.Hex;
import org.apache.commons.lang3.SystemUtils;
import org.slf4j.Logger;
import org.slf4j.LoggerFactory;

import java.io.File;
import java.io.FileNotFoundException;
import java.io.IOException;
import java.io.InputStream;
import java.io.OutputStream;
import java.nio.charset.Charset;
import java.nio.file.FileAlreadyExistsException;
import java.nio.file.FileVisitOption;
import java.nio.file.Files;
import java.nio.file.NoSuchFileException;
import java.nio.file.Path;
import java.nio.file.Paths;
import java.nio.file.StandardCopyOption;
import java.nio.file.attribute.FileTime;
import java.security.MessageDigest;
import java.security.NoSuchAlgorithmException;
import java.util.ArrayList;
import java.util.Collections;
import java.util.EnumSet;
import java.util.List;
import java.util.Map;
import java.util.Optional;
import java.util.Set;
import java.util.concurrent.ConcurrentHashMap;
import java.util.concurrent.atomic.AtomicBoolean;
import java.util.concurrent.locks.ReadWriteLock;
import java.util.concurrent.locks.ReentrantReadWriteLock;
import java.util.stream.Collectors;

/**
 * <p>Cache using a filesystem, storing source images, derivative images,
 * and infos in separate top-level subdirectories.</p>
 *
 * <h1>Tree structure</h1>
 *
 * <ul>
 *     <li>{@link Key#FILESYSTEMCACHE_PATHNAME}/
 *         <ul>
 *             <li>source/
 *                 <ul>
 *                     <li>Intermediate subdirectories (see [1])
 *                         <ul>
 *                             <li>{identifier hash (see [2])} (see [3])</li>
 *                         </ul>
 *                     </li>
 *                 </ul>
 *             </li>
 *             <li>image/
 *                 <ul>
 *                     <li>Intermediate subdirectories (see [1])
 *                         <ul>
 *                             <li>{identifier hash (see [2])}{operation list
 *                             string representation}.{derivative format
 *                             extension} (see [3])</li>
 *                         </ul>
 *                     </li>
 *                 </ul>
 *             </li>
 *             <li>info/
 *                 <ul>
 *                     <li>Intermediate subdirectories (see [1])
 *                         <ul>
 *                             <li>{identifier hash (see [2])}.json (see
 *                             [3])</li>
 *                         </ul>
 *                     </li>
 *                 </ul>
 *             </li>
 *         </ul>
 *     </li>
 * </ul>
 *
 * <ol>
 *     <li>Subdirectories are based on identifier MD5 hash, configurable by
 *     {@link Key#FILESYSTEMCACHE_DIRECTORY_DEPTH} and
 *     {@link Key#FILESYSTEMCACHE_DIRECTORY_NAME_LENGTH}</li>
 *     <li>The hash algorithm is specified by {@link #HASH_ALGORITHM}.</li>
 *     <li>Identifiers in filenames are hashed in order to allow for identifiers
 *     longer than the filesystem's filename length limit.</li>
 *     <li>Cache files are created with a {@literal .tmp} extension and moved
 *     into place when closed for writing.</li>
 * </ol>
 *
 * <h1>Notes</h1>
 *
 * <ul>
 *     <li>The root directory is configurable via
 *     {@link Key#FILESYSTEMCACHE_PATHNAME}.</li>
 *     <li>All needed subdirectories will be created automatically if they don't
 *     already exist.</li>
 *     <li>Symbolic links are followed.</li>
 *     <li>This implementation is both thread- and process-safe.</li>
 * </ul>
 */
class FilesystemCache implements SourceCache, DerivativeCache {

    /**
     * <p>Writes images to a temp file that will be moved into place when
     * closed.</p>
     *
     * <p>{@link T} may be either an {@link Identifier} corresponding to a
     * source image, or an {@link OperationList} corresponding to a derivative
     * image.</p>
     */
    private static class ConcurrentFileOutputStream<T>
            extends CompletableOutputStream {

        private static final Logger CFOS_LOGGER = LoggerFactory.
                getLogger(ConcurrentFileOutputStream.class);

        private final Path destinationFile;
        private boolean isClosed = false;
        private final Object lock;
        private final Path tempFile;
        private T toRemove;
        private OutputStream wrappedOutputStream;

        /**
         * @param tempFile Pathname of the temp file to write to.
         * @param destinationFile Pathname to move tempFile to when it is done
         *                        being written.
         * @param toRemove Object to remove from the set when done.
         * @param lock Object to perform notification upon closure.
         */
        ConcurrentFileOutputStream(Path tempFile,
                                   Path destinationFile,
                                   T toRemove,
                                   Object lock) throws IOException {
            imagesBeingWritten.add(toRemove);
            this.tempFile = tempFile;
            this.destinationFile = destinationFile;
            this.toRemove = toRemove;
            this.lock = lock;
            this.wrappedOutputStream = Files.newOutputStream(tempFile);
        }

        /**
         * N.B.: This implementation can cope with being called multiple times,
         * which is important. See inline doc in
         * {@link edu.illinois.library.cantaloupe.resource.ImageRepresentation#write}
         * for more info.
         */
        @Override
        public void close() {
            if (!isClosed) {
                isClosed = true;
                try {
                    // Close super.
                    try {
                        super.close();
                    } catch (IOException e) {
                        CFOS_LOGGER.warn("close(): failed to close super: {}",
                                e.getMessage());
                    }

                    // Close the wrapped stream in order to release its handle
                    // on tempFile.
                    try {
                        CFOS_LOGGER.debug("close(): closing stream for {}",
                                toRemove);
                        wrappedOutputStream.close();
                    } catch (IOException e) {
                        CFOS_LOGGER.warn("close(): failed to close the " +
                            "wrapped output stream: {}", e.getMessage());
                    }

                    // If the written file is complete, move it into place.
                    // Otherwise, delete it.
                    if (isCompletelyWritten()) {
                        CFOS_LOGGER.debug("close(): moving {} to {}",
                                tempFile, destinationFile);
                        Files.move(tempFile, destinationFile,
                                StandardCopyOption.REPLACE_EXISTING);
                    } else {
                        CFOS_LOGGER.debug("close(): deleting zero-byte file: {}",
                                tempFile);
                        Files.delete(tempFile);
                    }
                } catch (IOException e) {
                    CFOS_LOGGER.warn("close(): {}", e.getMessage(), e);
                } finally {
                    imagesBeingWritten.remove(toRemove);

                    // Release other threads waiting on this image to be
                    // written.
                    synchronized(lock) {
                        lock.notifyAll();
                    }
                }
            }
        }

        @Override
        public void flush() throws IOException {
            wrappedOutputStream.flush();
        }

        @Override
        public void write(int b) throws IOException {
            wrappedOutputStream.write(b);
        }

        @Override
        public void write(byte[] b) throws IOException {
            wrappedOutputStream.write(b);
        }

        @Override
        public void write(byte[] b, int off, int len) throws IOException {
            wrappedOutputStream.write(b, off, len);
        }

    }

    private static final Logger LOGGER =
            LoggerFactory.getLogger(FilesystemCache.class);

    // Algorithm used for hashing identifiers to create filenames & pathnames.
    // Will be passed to MessageDigest.getInstance(). MD5 is chosen for its
    // efficiency. A collision here and there is not a big deal.
    private static final String HASH_ALGORITHM = "MD5";
    private static final String DERIVATIVE_IMAGE_FOLDER = "image";
    private static final String INFO_FOLDER = "info";
    private static final String SOURCE_IMAGE_FOLDER = "source";

    private static final String INFO_EXTENSION = ".json";
    private static final String TEMP_EXTENSION = ".tmp";

    /**
     * Set of {@link Identifier}s or {@link OperationList}s) for which image
     * files are currently being written from any thread.
     */
    private static final Set<Object> imagesBeingWritten =
            ConcurrentHashMap.newKeySet();

    /**
     * Set of {@link OperationList}s for which image files are currently being
     * purged by {@link #purge(OperationList)} from any thread.
     */
    private final Set<OperationList> imagesBeingPurged =
            ConcurrentHashMap.newKeySet();

    /**
     * Set of identifiers for which info files are currently being purged by
     * {@link #purge(Identifier)} from any thread.
     */
    private final Set<Identifier> infosBeingPurged =
            ConcurrentHashMap.newKeySet();

    /**
     * Toggled by {@link #purge()} and {@link #purgeInvalid()}.
     */
    private final AtomicBoolean isGlobalPurgeInProgress =
            new AtomicBoolean(false);

    private long minCleanableAge = 1000 * 60 * 10;

    /**
     * Several different lock objects for context-dependent synchronization.
     * Reduces contention for the instance.
     */
    private final Object derivativeImageWriteLock = new Object();
    private final Object imagePurgeLock = new Object();
    private final Object infoPurgeLock = new Object();
    private final Object sourceImageWriteLock = new Object();

    /**
     * Rather than using a global lock, per-identifier locks allow for
     * simultaneous writes to different infos. Map entries are added on demand
     * and never removed.
     */
    private final Map<Identifier,ReadWriteLock> infoLocks =
            new ConcurrentHashMap<>();

    /**
<<<<<<< HEAD
     * Returns the last-accessed time of the given file. On some OS/filesystem
     * combinations, this may be unreliable or not available, in which case the
     * last-modified time is returned instead.
=======
     * Returns the last-accessed time of the given file. On some filesystems,
     * particularly those mounted with a {@code noatime} option, this may be
     * the same as the last-modified time.
>>>>>>> 0aafd868
     *
     * @param file File to check.
     * @return Last-accessed time of the given file, if available, or the
     *         last-modified time otherwise.
     * @throws NoSuchFileException if the given file does not exist.
     * @throws IOException if there is some other error.
     */
    static FileTime getLastAccessedTime(Path file) throws IOException {
        try {
<<<<<<< HEAD
            // Last-accessed time is not reliable on macOS+APFS 10.13.2.
            if (SystemUtils.IS_OS_MAC) {
                LOGGER.trace("macOS detected; using file last-modified " +
                        "instead of last-accessed times.");
                return Files.getLastModifiedTime(file);
            }
=======
>>>>>>> 0aafd868
            return (FileTime) Files.getAttribute(file, "lastAccessTime");
        } catch (UnsupportedOperationException e) {
            LOGGER.error("getLastAccessedTime(): {}", e.getMessage(), e);
            return Files.getLastModifiedTime(file);
        }
    }

    /**
     * @param uniqueString String from which to derive the path.
     * @return Directory path composed of fragments of a hash of the given
     *         string.
     */
    static String hashedPathFragment(String uniqueString) {
        final List<String> components = new ArrayList<>();
        try {
            final MessageDigest digest =
                    MessageDigest.getInstance(HASH_ALGORITHM);
            digest.update(uniqueString.getBytes(Charset.forName("UTF8")));
            final String sum = Hex.encodeHexString(digest.digest());

            final Configuration config = Configuration.getInstance();
            final int depth = config.getInt(Key.FILESYSTEMCACHE_DIRECTORY_DEPTH, 3);
            final int nameLength =
                    config.getInt(Key.FILESYSTEMCACHE_DIRECTORY_NAME_LENGTH, 2);

            for (int i = 0; i < depth; i++) {
                final int offset = i * nameLength;
                components.add(sum.substring(offset, offset + nameLength));
            }
        } catch (NoSuchAlgorithmException e) {
            LOGGER.error(e.getMessage(), e);
        }
        return String.join(File.separator, components);
    }

    /**
     * Determines whether the given file is expired by comparing the result of
     * {@link #getLastAccessedTime(Path)} to either
     * {@link Key#DERIVATIVE_CACHE_TTL} or {@link Key#SOURCE_CACHE_TTL},
     * depending on the given path. If the selected key is set to {@literal 0},
     * {@literal false} will be returned.
     *
     * @param file Path to check.
     * @return Whether the given file is expired.
     */
    static boolean isExpired(Path file) throws IOException {
        final Configuration config = Configuration.getInstance();

        final long ttlSec = file.startsWith(rootSourceImagePath()) ?
                config.getLong(Key.SOURCE_CACHE_TTL, 0) :
                config.getLong(Key.DERIVATIVE_CACHE_TTL, 0);
        final long ttlMsec = 1000 * ttlSec;
        final long fileAge = System.currentTimeMillis()
                - getLastAccessedTime(file).toMillis();
        final boolean expired = (ttlMsec > 0 && fileAge > ttlMsec);

        LOGGER.trace("isExpired(): {}: TTL: {}; last accessed: {}; expired? {}",
                file, ttlSec, fileAge, expired);
        return expired;
    }

    /**
     * @return Path of the root cache directory.
     */
    private static Path rootPath() {
        final String pathname = Configuration.getInstance().
                getString(Key.FILESYSTEMCACHE_PATHNAME, "");
        if (pathname.isEmpty()) {
            LOGGER.error("{} is not set.", Key.FILESYSTEMCACHE_PATHNAME);
        }
        return Paths.get(pathname);
    }

    /**
     * @return Path of the derivative image cache folder, or
     *         <code>null</code> if {@link Key#FILESYSTEMCACHE_PATHNAME} is
     *         not set.
     */
    static Path rootDerivativeImagePath() {
        return rootPath().resolve(DERIVATIVE_IMAGE_FOLDER);
    }

    /**
     * @return Path of the image info cache folder, or <code>null</code> if
     *         {@link Key#FILESYSTEMCACHE_PATHNAME} is not set.
     */
    static Path rootInfoPath() {
        return rootPath().resolve(INFO_FOLDER);
    }

    /**
     * @return Path of the source image cache folder, or <code>null</code> if
     *         {@link Key#FILESYSTEMCACHE_PATHNAME} is not set.
     */
    static Path rootSourceImagePath() {
        return rootPath().resolve(SOURCE_IMAGE_FOLDER);
    }

    /**
     * @param ops Operation list identifying the file.
     * @return Path corresponding to the given operation list.
     */
    static Path derivativeImageFile(OperationList ops) {
        return rootDerivativeImagePath()
                .resolve(hashedPathFragment(ops.getIdentifier().toString()))
                .resolve(ops.toFilename());
    }

    /**
     * @param ops Operation list identifying the file.
     * @return Temp file corresponding to the given operation list. Clients
     *         should delete it when they are done with it.
     */
    static Path derivativeImageTempFile(OperationList ops) {
        return rootDerivativeImagePath()
                .resolve(hashedPathFragment(ops.getIdentifier().toString()))
                .resolve(ops.toFilename() + tempFileSuffix());
    }

    /**
     * @return Path of an info file corresponding to the image with the given
     *         identifier.
     */
    static Path infoFile(final Identifier identifier) {
        return rootInfoPath()
                .resolve(hashedPathFragment(identifier.toString()))
                .resolve(StringUtils.md5(identifier.toString())
                        + INFO_EXTENSION);
    }

    /**
     * @return Temporary info file corresponding to the image with the given
     *         identifier.
     */
    static Path infoTempFile(final Identifier identifier) {
        return rootInfoPath()
                .resolve(hashedPathFragment(identifier.toString()))
                .resolve(StringUtils.md5(identifier.toString())
                        + INFO_EXTENSION + tempFileSuffix());
    }

    /**
     * @param identifier Identifier identifying the file.
     * @return Path corresponding to the given identifier.
     */
    static Path sourceImageFile(Identifier identifier) {
        return rootSourceImagePath()
                .resolve(hashedPathFragment(identifier.toString()))
                .resolve(StringUtils.md5(identifier.toString()));
    }

    /**
     * @param identifier Identifier identifying the file.
     * @return Temp file corresponding to a source image with the given
     *         identifier. Clients should delete it when they are done with it.
     */
    static Path sourceImageTempFile(Identifier identifier) {
        return rootSourceImagePath()
                .resolve(hashedPathFragment(identifier.toString()))
                .resolve(StringUtils.md5(identifier.toString())
                        + tempFileSuffix());
    }

    static String tempFileSuffix() {
        return "_" + Thread.currentThread().getName() + TEMP_EXTENSION;
    }

    private ReadWriteLock acquireInfoLock(final Identifier identifier) {
        ReadWriteLock lock = infoLocks.get(identifier);
        if (lock == null) {
            infoLocks.putIfAbsent(identifier, new ReentrantReadWriteLock());
            lock = infoLocks.get(identifier);
        }
        return lock;
    }

    /**
     * Deletes temporary and zero-byte files.
     *
     * @see DetritalFileVisitor
     */
    @Override
    public void cleanUp() throws IOException {
        final Path path = rootPath();

        LOGGER.debug("cleanUp(): cleaning directory: {}", path);
        DetritalFileVisitor visitor =
                new DetritalFileVisitor(minCleanableAge, TEMP_EXTENSION);

        Files.walkFileTree(path,
                EnumSet.of(FileVisitOption.FOLLOW_LINKS),
                Integer.MAX_VALUE,
                visitor);
        LOGGER.debug("cleanUp(): cleaned {} item(s) totaling {} bytes",
                visitor.getDeletedFileCount(),
                visitor.getDeletedFileSize());
    }

    /**
     * @param identifier
     * @return All cached image files deriving from the image with the given
     *         identifier.
     */
    Set<Path> getDerivativeImageFiles(Identifier identifier)
            throws IOException {
        final Path cachePath = rootDerivativeImagePath().resolve(
                hashedPathFragment(identifier.toString()));
        final String expectedNamePrefix =
                StringUtils.md5(identifier.toString());
        try {
            return Files.list(cachePath)
                    .filter(p -> p.getFileName().toString().startsWith(expectedNamePrefix))
                    .collect(Collectors.toUnmodifiableSet());
        } catch (NoSuchFileException e) {
            LOGGER.debug("getDerivativeImageFiles(): no such file: {}", e.getMessage());
            return Collections.emptySet();
        }
    }

    @Override
    public Optional<Info> getInfo(Identifier identifier) throws IOException {
        final ReadWriteLock lock = acquireInfoLock(identifier);
        lock.readLock().lock();
        try {
            final Path cacheFile = infoFile(identifier);
            if (!isExpired(cacheFile)) {
                LOGGER.debug("getInfo(): hit: {}", cacheFile);
                return Optional.of(Info.fromJSON(cacheFile));
            } else {
                purgeAsync(cacheFile);
            }
        } catch (NoSuchFileException | FileNotFoundException e) {
            LOGGER.debug("getInfo(): not found: {}", e.getMessage());
        } finally {
            lock.readLock().unlock();
        }
        return Optional.empty();
    }

    @Override
    public Optional<Path> getSourceImageFile(Identifier identifier)
            throws IOException {
        synchronized (sourceImageWriteLock) {
            while (imagesBeingWritten.contains(identifier)) {
                try {
                    LOGGER.debug("getSourceImageFile(): waiting on {}...",
                            identifier);
                    sourceImageWriteLock.wait();
                } catch (InterruptedException e) {
                    break;
                }
            }
        }

        final Path cacheFile = sourceImageFile(identifier);

        try {
            if (!isExpired(cacheFile)) {
                LOGGER.debug("getSourceImageFile(): hit: {} ({})",
                        identifier, cacheFile);
                return Optional.of(cacheFile);
            } else {
                purgeAsync(cacheFile);
            }
        } catch (NoSuchFileException e) {
            LOGGER.debug("getSourceImageFile(): {} ", e.getMessage());
        }
        return Optional.empty();
    }

    @Override
    public InputStream newDerivativeImageInputStream(OperationList ops)
            throws IOException {
        InputStream inputStream = null;
        final Path cacheFile = derivativeImageFile(ops);

        try {
            if (!isExpired(cacheFile)) {
                try {
                    LOGGER.debug("newDerivativeImageInputStream(): hit: {} ({})",
                            ops, cacheFile);
                    inputStream = Files.newInputStream(cacheFile);
                } catch (NoSuchFileException e) {
                    LOGGER.error(e.getMessage(), e);
                }
            } else {
                purgeAsync(cacheFile);
            }
        } catch (NoSuchFileException e) {
            LOGGER.debug("newDerivativeImageInputStream(): {} ",
                    e.getMessage());
        }
        return inputStream;
    }

    /**
     * @param ops Operation list representing the image to write to.
     * @return An output stream to write to. The stream will write to a
     *         temporary file and then move it into place when closed. It may
     *         also write to nothing if an output stream for the same operation
     *         list has been returned to another thread but not yet closed.
     * @throws IOException If anything goes wrong.
     */
    @Override
    public CompletableOutputStream
    newDerivativeImageOutputStream(OperationList ops) throws IOException {
        return newOutputStream(ops, derivativeImageTempFile(ops),
                derivativeImageFile(ops), derivativeImageWriteLock);
    }

    /**
     * @param identifier Identifier representing the image to write to.
     * @return An output stream to write to. The stream will generally write to
     *         a temp file and then move it into place when closed. It may also
     *         write to nothing if an output stream for the same operation list
     *         has been returned to another thread but not yet closed.
     * @throws IOException If anything goes wrong.
     */
    @Override
    public OutputStream newSourceImageOutputStream(Identifier identifier)
            throws IOException {
        CompletableOutputStream os = newOutputStream(
                identifier, sourceImageTempFile(identifier),
                sourceImageFile(identifier), sourceImageWriteLock);
        // ConcurrentFileOutputStream is a CompletableOutputStream in order to
        // work with newDerivativeImageOutputStream(). But this method does not
        // need that extra functionality, so setting it as completely written
        // here makes it behave like an ordinary OutputStream.
        os.setCompletelyWritten(true);
        return os;
    }

    /**
     * @param imageIdentifier {@link Identifier} or {@link OperationList}
     * @param tempFile Temporary file to write to.
     * @param destFile Destination file that tempFile will be moved to when
     *                 writing is complete.
     * @param notifyObj Object to perform notification upon stream closure.
     * @return Output stream for writing.
     * @throws IOException IF anything goes wrong.
     */
    private CompletableOutputStream newOutputStream(Object imageIdentifier,
                                                    Path tempFile,
                                                    Path destFile,
                                                    Object notifyObj) throws IOException {
        // If the image is being written in another thread, it may (or may not)
        // be present in the imagesBeingWritten set. If so, return a null
        // output stream to avoid interfering.
        if (imagesBeingWritten.contains(imageIdentifier)) {
            LOGGER.debug("newOutputStream(): miss, but cache file for {} is " +
                    "being written in another thread, so returning a no-op stream",
                    imageIdentifier);
            return new CompletableNullOutputStream();
        }

        LOGGER.debug("newOutputStream(): miss; caching {}", imageIdentifier);

        try {
            // Create the containing directory. This may throw a
            // FileAlreadyExistsException for concurrent invocations with the
            // same argument.
            Files.createDirectories(tempFile.getParent());

            return new ConcurrentFileOutputStream<>(tempFile, destFile,
                    imageIdentifier, notifyObj);
        } catch (FileAlreadyExistsException e) {
            // The image either already exists in its complete form, or is
            // being written by another thread/process. Either way, there is no
            // need to write over it.
            LOGGER.debug("newOutputStream(): {} already exists; returning a no-op stream",
                    tempFile.getParent());
            return new CompletableNullOutputStream();
        }
    }

    /**
     * <p>Crawls the cache directory, deleting all files (but not folders)
     * within it (including temp files).</p>
     *
     * <p>Will do nothing and return immediately if a global purge is in
     * progress in another thread.</p>
     */
    @Override
    public void purge() throws IOException {
        if (isGlobalPurgeInProgress.get()) {
            LOGGER.debug("purge() called with a purge already in progress. " +
                    "Aborting.");
            return;
        }
        synchronized (imagePurgeLock) {
            while (!imagesBeingPurged.isEmpty()) {
                try {
                    LOGGER.debug("purge(): waiting...");
                    imagePurgeLock.wait();
                } catch (InterruptedException e) {
                    break;
                }
            }
        }
        try {
            isGlobalPurgeInProgress.set(true);

            final Path path = rootPath();

            DeletingFileVisitor visitor = new DeletingFileVisitor();
            visitor.setRootPathToExclude(path);
            visitor.setLogger(LOGGER);

            LOGGER.debug("purge(): starting...");
            Files.walkFileTree(path,
                    EnumSet.of(FileVisitOption.FOLLOW_LINKS),
                    Integer.MAX_VALUE,
                    visitor);
            LOGGER.debug("purge(): purged {} item(s) totaling {} bytes",
                    visitor.getDeletedFileCount(),
                    visitor.getDeletedFileSize());
        } finally {
            isGlobalPurgeInProgress.set(false);
            synchronized (imagePurgeLock) {
                imagePurgeLock.notifyAll();
            }
        }
    }

    /**
     * <p>Deletes all files associated with the given identifier.</p>
     *
     * <p>Will do nothing and return immediately if a global purge is in
     * progress in another thread.</p>
     */
    @Override
    public void purge(Identifier identifier) throws IOException {
        if (isGlobalPurgeInProgress.get()) {
            LOGGER.debug("purge(Identifier) called with a global purge in " +
                    "progress. Aborting.");
            return;
        }
        synchronized (infoPurgeLock) {
            while (infosBeingPurged.contains(identifier)) {
                try {
                    LOGGER.debug("purge(Identifier): waiting on {}...",
                            identifier);
                    infoPurgeLock.wait();
                } catch (InterruptedException e) {
                    break;
                }
            }
        }
        try {
            infosBeingPurged.add(identifier);
            LOGGER.debug("purge(Identifier): purging {}...", identifier);

            // Delete the source image.
            final Path sourceFile = sourceImageFile(identifier);
            try {
                LOGGER.debug("purge(Identifier): deleting {}", sourceFile);
                Files.deleteIfExists(sourceFile);
            } catch (IOException e) {
                LOGGER.warn(e.getMessage());
            }
            // Delete the info.
            final Path infoFile = infoFile(identifier);
            try {
                LOGGER.debug("purge(Identifier): deleting {}", infoFile);
                Files.deleteIfExists(infoFile);
            } catch (IOException e) {
                LOGGER.warn(e.getMessage());
            }
            // Delete derivative images.
            for (Path imageFile : getDerivativeImageFiles(identifier)) {
                try {
                    LOGGER.debug("purge(Identifier): deleting {}", imageFile);
                    Files.deleteIfExists(imageFile);
                } catch (IOException e) {
                    LOGGER.warn(e.getMessage());
                }
            }
        } finally {
            infosBeingPurged.remove(identifier);
        }
    }

    /**
     * <p>Deletes all derivative image files associated with the given
     * operation list.</p>
     *
     * <p>If purging is in progress in another thread, this method will wait
     * for it to finish before proceeding.</p>
     *
     * <p>Will do nothing and return immediately if a global purge is in
     * progress in another thread.</p>
     */
    @Override
    public void purge(OperationList opList) {
        if (isGlobalPurgeInProgress.get()) {
            LOGGER.debug("purge(OperationList) called with a global purge in " +
                    "progress. Aborting.");
            return;
        }
        synchronized (imagePurgeLock) {
            while (imagesBeingPurged.contains(opList)) {
                try {
                    LOGGER.debug("purge(OperationList): waiting on {}...",
                            opList);
                    imagePurgeLock.wait();
                } catch (InterruptedException e) {
                    break;
                }
            }
        }
        try {
            imagesBeingPurged.add(opList);
            LOGGER.debug("purge(OperationList): purging {}...", opList);

            Path file = derivativeImageFile(opList);
            try {
                Files.deleteIfExists(file);
            } catch (IOException e) {
                LOGGER.warn("purge(OperationList(): unable to delete {}",
                        file);
            }
        } finally {
            imagesBeingPurged.remove(opList);
            synchronized (imagePurgeLock) {
                imagePurgeLock.notifyAll();
            }
        }
    }

    private void purgeAsync(final Path path) {
        TaskQueue.getInstance().submit(() -> {
            LOGGER.debug("purgeAsync(): deleting stale file: {}", path);
            try {
                Files.deleteIfExists(path);
            } catch (IOException e) {
                LOGGER.warn("purgeAsync(): unable to delete {}", path);
            }
        });
    }

    /**
     * <p>Crawls the image directory, deleting all expired files within it
     * (temporary or not), and then does the same in the info directory.</p>
     *
     * <p>Will do nothing and return immediately if a global purge is in
     * progress in another thread.</p>
     */
    @Override
    public void purgeInvalid() throws IOException {
        if (isGlobalPurgeInProgress.get()) {
            LOGGER.debug("purgeInvalid() called with a purge in progress. Aborting.");
            return;
        }
        synchronized (imagePurgeLock) {
            while (!imagesBeingPurged.isEmpty()) {
                try {
                    LOGGER.debug("purgeInvalid(): waiting...");
                    imagePurgeLock.wait();
                } catch (InterruptedException e) {
                    break;
                }
            }
        }

        try {
            isGlobalPurgeInProgress.set(true);

            final ExpiredFileVisitor visitor = new ExpiredFileVisitor();

            LOGGER.debug("purgeInvalid(): starting...");
            Files.walkFileTree(rootPath(),
                    EnumSet.of(FileVisitOption.FOLLOW_LINKS),
                    Integer.MAX_VALUE,
                    visitor);
            LOGGER.debug("purgeInvalid(): purged {} item(s) totaling {} bytes",
                    visitor.getDeletedFileCount(),
                    visitor.getDeletedFileSize());
        } finally {
            isGlobalPurgeInProgress.set(false);
            synchronized (imagePurgeLock) {
                imagePurgeLock.notifyAll();
            }
        }
    }

    @Override
    public void put(Identifier identifier, Info info) throws IOException {
        if (!info.isPersistable()) {
            LOGGER.debug("put(): info for {} is incomplete; ignoring",
                    identifier);
            return;
        }
        final Path destFile      = infoFile(identifier);
        final Path tempFile      = infoTempFile(identifier);
        final ReadWriteLock lock = acquireInfoLock(identifier);
        lock.writeLock().lock();
        try {
            LOGGER.debug("put(): writing {} to {}", identifier, tempFile);
            try {
                // Create the containing directory.
                Files.createDirectories(tempFile.getParent());
            } catch (FileAlreadyExistsException e) {
                // When this method runs concurrently with an equal Identifier
                // argument, all of the other invocations will throw this,
                // which is fine.
                LOGGER.debug("put(): failed to create directory: {}",
                        e.getMessage());
            }

            try (OutputStream os = Files.newOutputStream(tempFile)) {
                info.writeAsJSON(os);
            }

            LOGGER.debug("put(): moving {} to {}", tempFile, destFile);
            Files.move(tempFile, destFile, StandardCopyOption.REPLACE_EXISTING);
        } catch (IOException e) {
            try {
                Files.deleteIfExists(tempFile);
            } catch (IOException e2) {
                // Swallow this because the outer exception is more important.
                LOGGER.error("put(): failed to delete file: {}",
                        e2.getMessage());
            }
            throw e;
        } finally {
            lock.writeLock().unlock();
        }
    }

    @Override
    public void put(Identifier identifier, String info) throws IOException {
        final Path destFile      = infoFile(identifier);
        final Path tempFile      = infoTempFile(identifier);
        final ReadWriteLock lock = acquireInfoLock(identifier);
        lock.writeLock().lock();
        try {
            LOGGER.debug("put(): writing {} to {}", identifier, tempFile);
            try {
                // Create the containing directory.
                Files.createDirectories(tempFile.getParent());
            } catch (FileAlreadyExistsException e) {
                // When this method runs concurrently with an equal Identifier
                // argument, all of the other invocations will throw this,
                // which is fine.
                LOGGER.debug("put(): failed to create directory: {}",
                        e.getMessage());
            }

            Files.writeString(tempFile, info);

            LOGGER.debug("put(): moving {} to {}", tempFile, destFile);
            Files.move(tempFile, destFile, StandardCopyOption.REPLACE_EXISTING);
        } catch (IOException e) {
            try {
                Files.deleteIfExists(tempFile);
            } catch (IOException e2) {
                // Swallow this because the outer exception is more important.
                LOGGER.error("put(): failed to delete file: {}",
                        e2.getMessage());
            }
            throw e;
        } finally {
            lock.writeLock().unlock();
        }
    }

    /**
     * Sets the age threshold for cleaning files. Cleanable files last
     * accessed less than this many milliseconds ago will not be subject to
     * cleanup.
     *
     * @param age Age in milliseconds.
     */
    void setMinCleanableAge(long age) {
        minCleanableAge = age;
    }

}<|MERGE_RESOLUTION|>--- conflicted
+++ resolved
@@ -9,7 +9,6 @@
 import edu.illinois.library.cantaloupe.util.DeletingFileVisitor;
 import edu.illinois.library.cantaloupe.util.StringUtils;
 import org.apache.commons.codec.binary.Hex;
-import org.apache.commons.lang3.SystemUtils;
 import org.slf4j.Logger;
 import org.slf4j.LoggerFactory;
 
@@ -288,15 +287,9 @@
             new ConcurrentHashMap<>();
 
     /**
-<<<<<<< HEAD
-     * Returns the last-accessed time of the given file. On some OS/filesystem
-     * combinations, this may be unreliable or not available, in which case the
-     * last-modified time is returned instead.
-=======
      * Returns the last-accessed time of the given file. On some filesystems,
      * particularly those mounted with a {@code noatime} option, this may be
      * the same as the last-modified time.
->>>>>>> 0aafd868
      *
      * @param file File to check.
      * @return Last-accessed time of the given file, if available, or the
@@ -306,15 +299,6 @@
      */
     static FileTime getLastAccessedTime(Path file) throws IOException {
         try {
-<<<<<<< HEAD
-            // Last-accessed time is not reliable on macOS+APFS 10.13.2.
-            if (SystemUtils.IS_OS_MAC) {
-                LOGGER.trace("macOS detected; using file last-modified " +
-                        "instead of last-accessed times.");
-                return Files.getLastModifiedTime(file);
-            }
-=======
->>>>>>> 0aafd868
             return (FileTime) Files.getAttribute(file, "lastAccessTime");
         } catch (UnsupportedOperationException e) {
             LOGGER.error("getLastAccessedTime(): {}", e.getMessage(), e);
