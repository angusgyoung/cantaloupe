# Change Log

<<<<<<< HEAD
## 5.0

### Endpoints

* The `X-IIIF-ID` reverse proxy header is no longer supported. `X-Forwarded-ID`
  should be used instead.
* The `endpoint.iiif.content_disposition` configuration key has been removed.
  The `?response-content-disposition` query argument should be used instead.

### Processors

* The metadata-handling system has been redesigned:
    * Source image metadata is cached in derivative caches.
    * XMP metadata can be copied or edited using a delegate method.
    * The `processor.metadata.respect_orientation` configuration key has been
      removed and EXIF Orientation values are always respected.
* KakaduNativeProcessor, KakaduDemoProcessor, OpenJpegProcessor, and
  TurboJpegProcessor respect the EXIF `Orientation` tag.
* KakaduNativeProcessor, KakaduDemoProcessor, and OpenJpegProcessor support
  IPTC and XMP metadata.
* TurboJpegProcessor supports EXIF, IPTC, and XMP metadata.
* FfmpegProcessor, KakaduNativeProcessor, OpenJpegProcessor, and
  PdfBoxProcessor use libjpeg-turbo to write JPEGs if it is available.

### Other

* Java 11 is required.
=======
## 4.1.2

* Updated the Jetty dependency to address the following security vulnerability:
  CVE-2019-10247.
* Updated the PDFBox dependency to address the following security
  vulnerability: CVE-2019-0228.
>>>>>>> d3dda9a9

## 4.1.1

* Fixed `NoSuchMethodError`s from various processors when running in Java 8.
* Fixed failure to locate the delegate script when `delegate_script.pathname`
  is set to a relative path outside of the current working directory.
* Fixed a regression in the handling of the `X-Forwarded-Path` header.
* Fixed breakage in manual processor selection from the Control Panel.
* Fixed an error from Java2dProcessor when downscaling TIFF source images to a
  very small size.
* Fixed improper codestream access in KakaduNativeProcessor that could cause
  cause degraded output for certain images.
* Improved resilience when reading certain oddly-encoded GIFs in
  Java2dProcessor and JaiProcessor.

## 4.1

### Configuration

* Configuration values can be obtained from the environment. See the user
  manual for more information.

### Endpoints

* The `redirect()` and `authorized?()` delegate methods have been merged into a
  new `authorize()` method, which enables a superset of their functionality,
  including challenge responses and redirects to "virtual" quality-limited
  versions. Authorization can also be set up to align with the IIIF
  Authentication API 1.0's "all or nothing access" or "tiered access" schemes.
* The `endpoint.public.auth.*` keys that controlled global HTTP Basic
  protection have also been replaced by the `authorize()` delegate method.
* The maximum allowed scale can set in the configuration.
* Running tasks are displayed in the Control Panel.
* Added HTTP API endpoints for status and health checks.
* In the IIIF Image API 2.x endpoint, the `Access-Control-Allow-Origin`
  response header is always included in the information response regardless of
  whether an `Origin` header was sent in the request, in order to align more
  closely with the IIIF Image API.
* Improved handling and documentation of the `X-Forwarded-Port` header.
* The `/iiif` URI path no longer redirects to a specific Image API version, and
  now returns HTTP 404.
* Bug fixes related to cropping-by-percent of EXIF-rotated images.
* During image requests, `authorize()` is called earlier in the setup process,
  for better efficiency.
* Removed the Restlet dependency.

### Sources

* HttpSource, S3Source, and AzureStorageSource are able to request chunks of
  resources on demand, which can improve performance when reading images in
  selectively-readable encodings like JPEG2000 and multi-resolution TIFF.
* HttpSource sends initial `HEAD` requests instead of ranged `GET` requests.
* The hash returned from the `httpsource_resource_info()` delegate method may
  include custom request headers.
* HttpSource's `HttpSource.trust_invalid_certs` configuration key has been
  renamed `HttpSource.allow_insecure`. When enabled, insecure cipher suites are
  accepted as well as insecure certificates.
* S3Source uses a Minio client instead of the AWS Java SDK client, to work
  around a possible thread-starvation bug in the AWS Java SDK when S3Source
  and S3Cache are in use at the same time.

### Processors

* Added configurable processor selection strategies, one of which uses the
  existing `processor.*` configuration keys, and the other of which uses an
  automatic strategy that attempts to choose a "best" processor on a per-
  request basis.
* Added TurboJpegProcessor.
* Added the `repeat` position for image overlays.
* Efficiency improvements in KakaduNativeProcessor.
* KakaduNativeProcessor supports `sizeByDistortedWidthHeight`.
* Java2dProcessor and PdfBoxProcessor can preserve XMP metadata across most
  source and output formats.
* KakaduNativeProcessor respects the `processor.metadata.preserve`
  configuration key for XMP metadata.
* Worked around a bug in the GraphicsMagick `gm` command that causes occasional
  "broken pipe" errors from GraphicsMagickProcessor when reading images from a
  FileSource.
* KakaduDemoProcessor has been deprecated, as it has been made more-or-less
  redundant by KakaduNativeProcessor.
* Updated the PDFBox dependency.
* Removed normalization.

### Caches

* S3Cache uses last-accessed rather than last-modified times.
* Changed the S3Cache and AzureStorageCache key naming schemes to improve
  organization and avoid problems with edge cases.

### Other

* The change log has moved from the website to this file.
* Java 11 is supported.

## 4.0.3

* Fixed a scaling-related regression in PdfBoxProcessor.
* Streams consumed from S3Source are drained fully before closure, which makes
  its connection pool more efficient and fixes a warning-level error message
  from its internal HTTP client.
* Fixed inability to use `ScriptLookupStrategy` with AzureStorageSource.
  (Thanks to @marc-sensenich)
* Fixed a potential math error when cropping certain images with an embedded
  EXIF Orientation tag.
* Improved exception handling in S3Source and S3Cache.
* Fixed inability of S3Cache and AzureStorageCache to recognize a
  `cache.server.derivative.ttl_seconds` key value greater than 2^31.
* Worked around an issue in OpenJPEG that could cause OpenJpegProcessor to fail
  when reading certain images from the source cache.
* Corrected the `gray` quality to `grey` in the IIIF Image API 1.x endpoint.
* Updated the Tika dependency to address the following security vulnerability:
  CVE-2018-17197.
* Updated the Jackson dependency to address several security vulnerabilities.
* Updated the PDFBox dependency.

## 4.0.2

* The exploded application is more reliably cleaned up at shutdown when running
  in standalone mode.
* KakaduNativeProcessor supports JPEG2000-compatible JPX source images.
* Fixed an error from KakaduDemoProcessor in Windows when using a system locale
  that uses characters other than periods as decimal separators.
* Fixed incorrect redaction positioning when scaling.
* Fixed an error from processors that use a Java 2D processing pipeline when
  attempting to scale a source image that is natively less than three pixels in
  either dimension, or has been cropped to that size.
* Fixed an empty response when image overlays are enabled but the overlay
  pathname or URL is invalid. Instead, images are served without the overlay,
  and warnings logged.
* Updated Jetty to version 9.4.12, which fixes a potential connection leak in
  long-running servers when using HttpSource. (Thanks to @giancarlobi)
* Miscellaneous other dependency updates.

## 4.0.1

* Fixed a regression introduced in 3.4.3 that could cause URIs to appear with
  the wrong scheme in information responses and `Link` headers. (Thanks to
  @mmatela and @jweisman)
* Fixed a bug that caused the minimum tile size in IIIF Image API 2.x
  information responses to be 512 regardless of the setting of
  `endpoint.iiif.min_tile_size`.
* Fixed a connection leak in HttpSource.
* Improved the resiliency of the internal JPEG2000 parser used by
  KakaduDemoProcessor and OpenJpegProcessor.
* Fixed KakaduNativeProcessor's handling of `sizeByDistortedWidthHeight`
  requests.
* Removed an error message that would appear in the log when the delegate
  script file was not found but the delegate script was disabled.
* The `X-Forwarded-Host` reverse proxy header may contain a port number, which
  will be used if `X-Forwarded-Port` is not supplied.

## 4.0

### Endpoints

* A new `X-Forwarded-ID` reverse proxy header replaces `X-IIIF-ID`, which has
  been deprecated, and will be removed in a future version.
* Error response representations are in `text/plain` format in the absence of a
  client preference.
* When `endpoint.iiif.content_disposition` is set to `inline`, the
  `Content-Disposition` header value includes a filename-safe version of the
  image identifier.

### Sources

* Resolvers have been renamed sources to better reflect their core function.
* AmazonS3Resolver has been renamed S3Source, and it now supports non-AWS
  endpoints.
* S3Source supports a configurable path prefix and suffix when using
  `BasicLookupStrategy`.
* AzureStorageSource supports shared access signature (SAS) URIs. (Thanks to
  @ddisciascio)
* Improved the efficiency of source cache content access when
  `cache.server.resolve_first = false`.
* All sources fall back to checking the magic bytes in image data if they
  cannot infer a format any other way.

### Processors

* KakaduProcessor has been renamed KakaduDemoProcessor to reflect the fact that
  it interfaces with the Kakadu demo tool, `kdu_expand`, and not the native
  library.
* Added KakaduNativeProcessor, as well as compiled binaries for Linux, macOS,
  and Windows, which are free to use with it for non-commercial purposes.
* Added `DownloadStrategy` as another optional retrieval strategy for
  stream-based processors, and as an optional fallback strategy. This enables
  all processors to work with all sources with no extra configuration.
* JPEG2000-compatible JPX images are readable by all processors that support
  JPEG2000.
* JaiProcessor has been deprecated. See the user manual for more information.
* KakaduDemoProcessor and OpenJpegProcessor work in Windows.
* KakaduDemoProcessor and OpenJpegProcessor read image metadata using custom
  code, which is more efficient than using the respective `kdu_jp2info` and
  `opj_dump` tools, and enables them to read the number of decomposition
  levels, which improves reliability when decoding images with less-common
  level counts.
* Image I/O plugins can be selected on a per-format basis.
* Improved the efficiency of the Java 2D resample filters.
* When using the Java 2D pipeline to downscale to less than three pixels on a
  side, an empty image with the correct dimensions is returned, rather than a
  downscaled 3×3 image, which is the smallest size that the Java 2D resample
  filters support.
* Java2dProcessor supports animated GIFs.
* Java2dProcessor supports CMYK & YCCK JPEGs.
* Worked around some behavior of the `opj_decompress` tool that could cause
  OpenJpegProcessor to break. (Thanks to @adam-vessey)
* Improved PdfBoxProcessor's validation of requests for multi-page PDFs whose
  pages have inconsistent dimensions.
* The `processor.limit_to_8_bits` configuration option is no longer available.
  All output is limited to 8 bits.
* Disabled support for GIF source images in JaiProcessor, as it was buggy and
  other processors can handle GIF better.

### Caching

* AmazonS3Cache has been renamed S3Cache, and it now supports non-AWS
  endpoints.
* The time-to-live of the source and derivative caches is independently
  configurable.
* The cache worker dumps the contents of HeapCache during its shifts, if both
  are enabled and if HeapCache persistence is also enabled.
* The cache worker's work interval specifies the amount of time between the end
  of one shift and the beginning of the next, rather between the start of one
  shift and the next.
* The deprecated `DELETE /cache/:identifier` HTTP API method has been removed.

### Delegate Script

* The delegate script has been redesigned as a class that is instantiated
  per-request. See the "Delegate Script" section of the user manual for
  detailed information.

### Other

* Java 10 (18.3) is supported.
* Updated JRuby to 9.1.17.0.

## 3.4.4

* Fixed a regression introduced in 3.4.3 that could cause URIs to appear with
  the wrong scheme in information responses and `Link` headers. (Thanks to
  @mmatela and @jweisman)
* The `X-Forwarded-Host` reverse proxy header may contain a port, which will be
  used if `X-Forwarded-Port` is not supplied.

## 3.4.3

* Updated the Jackson dependency to address the following security
  vulnerabilities: CVE-2018-7489, CVE-2018-5968, CVE-2017-15095.
* AmazonS3Resolver and AmazonS3Cache can obtain credentials from Amazon
  container environment variables or EC2 Instance Metadata Service.
* Arbitrary `X-Forwarded` headers are respected without `X-Forwarded-Host`
  needing to be set. (Thanks to @jweisman)
* Fixed a potential resource leak involving stream-based resolvers.
* Fixed HttpResolver's handling of semicolon-delimited `Content-Type` header
  values.
* Fixed palette corruption when cropping source images with indexed color with
  Java2dProcessor.
* Fixed a `NullPointerException` when using the info cache without a derivative
  cache.
* Other minor fixes.

## 3.4.2

* Fixed a leak when using HttpResolver in a Servlet container that resulted in
  an inability to shut down properly. (Thanks to @punkfairy)
* Fixed aspect-fit scale-to-height not working properly in ImageMagickProcessor
  and GraphicsMagickProcessor.
* Fixed incorrect URIs in responses when using slash substitution or
  URI-encoded identifiers.
* Efficiency improvements in AmazonS3Resolver and AzureStorageResolver.
* `OutOfMemoryError`s during image responses are logged at error level rather
  than info level.
* Improved the reliability of Image I/O plugin selection.
* Updated the PDFBox dependency to version 2.0.8.

## 3.4.1

* Improved efficiency when handling a request for a bitonal or gray image when
  the source image is already bitonal or gray. (Thanks to @adam-vessey)
* Fixed upscaling by percent in KakaduProcessor and OpenJpegProcessor.
* Efficiency improvements in PdfBoxProcessor.
* Improved the reliability of source cache downloading and content acquisition.
* Miscellaneous reliability improvements in AmazonS3Resolver and AmazonS3Cache.
* Server misconfigurations cause HTTP 500 (Internal Server Error) responses
  rather than HTTP 400 (Bad Request).

## 3.4

### Endpoints

* HTTP/2 can be enabled in standalone mode. (H2 requires Java 9, but H2C works
  in Java 8.)
* The accept queue limit of the standalone HTTP & HTTPS servers is
  configurable.
* The minimum size in IIIF Image API 2.x `info.json` responses is configurable.
  (Thanks to @cbeer)
* The maximum size in IIIF Image API 2.x `info.json` responses is the full
  image size, rather than half size. (Thanks to @cbeer)
* The IIIF Image API 1.x endpoint returns a JPEG image, rather than GIF, when
  no client preference is expressed in the URI or `Accept` header.
* Certain derivative cache errors can be recovered from without causing an error
  response.
* The `sizes` key in Image API 2.x information responses respects the
  `max_pixels` configuration option.
* Image and information endpoints return `HTTP 501 Not Implemented`, rather
  than `500 Internal Server Error`, when the selected processor does not
  support the requested source format.
* Image requests may include a `?response-content-disposition` query argument
  to suggest a response `Content-Disposition` header value.
* Added several HTTP API methods for cache management.
* Changes to HTTP Basic authorization settings in all endpoints take effect
  without restarting.
* All endpoints support the HTTP `OPTIONS` method.
* Status items in the Control Panel update automatically via AJAX.
* The username used to access the Control Panel is configurable.

### Resolvers

* Miscellaneous efficiency improvements across all resolvers.
* The `HttpResolver::get_url()` delegate method may return a hash containing
  authentication credentials.
* Added an option to HttpResolver to trust all certificates.
* The request timeout of HttpResolver is configurable.
* AmazonS3Resolver and AzureStorageResolver attempt to infer a source format
  from the object/blob key if not able to do so from the identifier or from
  object/blob metadata.
* The maxmimum number of AWS connections used by AmazonS3Resolver is
  configurable.
* AmazonS3Resolver falls back to obtaining credentials from various other
  sources (see the user manual) when they are not set in the configuration
  file. (Thanks to @jweisman)
* Resolver delegates are passed an additional context parameter. (Thanks to
  @jonathangreen)

### Processors

* Added an option that enables Java2dProcessor, JaiProcessor, KakaduProcessor,
  and PdfBoxProcessor to preserve the sample depth of >8-bits-per-sample source
  images.
* GraphicsMagickProcessor and ImageMagickProcessor respect the `processor.dpi`
  configuration key.
* GraphicsMagickProcessor supports the GIF output format.
* ImageMagickProcessor supports image overlays.
* FfmpegProcessor supports FLV videos.
* The `processor.background_color` configuration key affects alpha blending as
  well as non-90°-multiple rotations. (Thanks to @Algae666)
* ImageMagickProcessor's support for ImageMagick versions prior to 7 is
  deprecated.
* OpenJpegProcessor's support for OpenJPEG versions prior to 2.2.0 is
  deprecated.
* Improved the predictability of Image I/O plugin selection.
* Initialization warnings (related to missing dependencies, for example) are
  displayed in the Control Panel.

### Caching

* Image info is written to caches asynchronously to enable faster responses.
* Added an optional in-memory image info cache.
* Added RedisCache.
* Added HeapCache.
* AmazonS3Cache uploads images to S3 asynchronously, enabling faster responses.
* The maxmimum number of AWS connections used by AmazonS3Cache is configurable.
* AmazonS3Cache falls back to obtaining credentials from various other sources
  (see the user manual) when they are not set in the config file. (Thanks to
  @jweisman)
* On macOS, FilesystemCache uses file last-modified times rather than
  last-accessed times as the latter are not reliable.

### Other

* Configuration files support inheritance via an `extends` key.
* The temporary directory is configurable.
* Added an optional error log.
* A logger is accessible from the delegate script.

## 3.3.5

* Fixed FilesystemCache failing to purge invalid source images. (Thanks to
  @jhosteny)
* Fixed the `cache.server.resolve_first` configuration key always being
  effectively `true` in the IIIF Image API 2.x endpoint.
* Fixed AmazonS3Cache sometimes purging fewer objects than it should.
* Fixed failure to auto-purge incompletely-written images from derivative
  caches other than FilesystemCache in response to a VM error (such as
  `OutOfMemoryError`).
* HttpResolver makes fewer HTTP requests.

## 3.3.4

* Fixed an `AbstractMethodError` in HTML views, caused by a regression in
  3.3.3.
* Fixed the `X-IIIF-ID` header not being respected when redirecting from
  `/:identifier` to `/:identifier/info.json` in both IIIF Image API endpoint
  versions. (Thanks to @jonathangreen)

## 3.3.3

* Added Java 9 compatibility.
* Upgraded dependencies to fix the following vulnerabilities: CVE-2015-6420.
  (Thanks to @kinow)
* Fixed incorrect computation of post-rotation bounding boxes, manifesting as
  bogus values passed to the `resulting_size` delegate method arguments.
  (Thanks to @SaschaAdler)
* Fixed a warning from FilesystemCache when multiple processes tried to create
  the same directory at the same time. (Thanks to @cbeer)
* Fixed potentially incorrect tile sizes in information responses when using
  OpenJpegProcessor.
* Fixed a bug in FfmpegProcessor that caused video info parsing to fail for
  some videos.
* Added `Origin` to all `Vary` response headers, which fixes a potential
  CORS-related caching issue.
* Fixed an issue where certain Image I/O plugins could fail to register when
  multiple applications that use Image I/O are running in the same container.
  (Thanks to @mmatela)
* Fixed a resource leak when using image overlays.
* Improvements in the testing and build process. (Thanks to @kinow)

## 3.3.2

* Fixed an inefficiency that caused image metadata to be read multiple times in
  a single image response.
* Fixed endpoint authentication being enabled for certain non-endpoint
  resources.
* Impoved compatibility between OpenJpegProcessor and OpenJPEG when using
  OpenJPEG version 2.2.0 or later. (Thanks to @RussellMcOrmond)
* Fixed inability to stream source images when using AmazonS3Resolver.
* Fixed a potential HTTP 500 error when multiple processes try to write the
  same image metadata concurrently using FilesystemCache.
* Corrected the documentation for `processor.upscale_filter` and
  `processor.downscale_filter`.
* GraphicsMagickProcessor and ImageMagickProcessor support a `?page` query
  argument with PDFs.

## 3.3.1

* Fixed caches failing to take URL query arguments into account.
* Fixed a potentially incorrect `Cache-Control` header being sent in HTTP ≥ 400
  responses.
* Fixed parsing of comma-separated `X-Forwarded-*` header values.
* Improved the reliability of the value of the `client_ip` argument to the
  `authorized?()` delegate method when behind a reverse proxy.
* Fixed a connection leak in AmazonS3Resolver.
* Fixed potential malformed concurrent image responses when using a processor
  other than ImageMagickProcessor or GraphicsMagickProcessor.
* Fixed a potential NullPointerException (HTTP 500) involving concurrent
  requests when using the delegate script.
* Fixed processors and caches not respecting the value of
  `processor.normalize`.
* Prevented the configuration file and/or delegate script from being reloaded
  twice on some platforms.
* Fixed PDF source format support in GraphicsMagickProcessor and
  ImageMagickProcessor.
* Upgraded JRuby to 9.1.10.0.

## 3.3

### Endpoints

* Auto-computed tile sizes of source images with an odd number of pixels in a
  dimension in information responses are rounded up, to prevent clients from
  requesting extremely narrow edge tiles.
* Operations that would have no effect in their context—for example, a crop to
  0,0/300×200, followed by a scale-to-fit to 300 pixels wide—are skipped.
* Improved request validation.
* Added a RESTful API endpoint to retrieve and update the configuration.

### Processors

* Most processor-specific configuration settings now apply across all
  processors, making them integrate better into the caching architecture.
* Added an auto-normalize option to all image processors.
* Added an option to all processors to output progressive JPEGs.
* Added experimental support for DICOM images to GraphicsMagickProcessor,
  ImageMagickProcessor, Java2dProcessor, and JaiProcessor. (This is a very
  complex format and not all variants are working.)
* FfmpegProcessor uses a Java 2D processing pipeline, giving it more
  capabilities.
* Java2dProcessor and JaiProcessor support 16-bit LZW- and ZIP-compressed
  TIFFs.
* GraphicsMagickProcessor and ImageMagickProcessor support selectable resample
  filters.
* GraphicsMagickProcessor and ImageMagickProcessor respect the EXIF Orientation
  tag.
* ImageMagickProcessor supports ImageMagick 7.
* PdfBoxProcessor supports JBIG2-encoded embedded images.
* PdfBoxProcessor returns HTTP 400 when given an illegal page number.
* FfmpegProcessor returns HTTP 400 when given an illegal time.

### Caching

* The `-Dcantaloupe.cache.purge` VM option accepts an identifier argument to
  purge all content related to an individual identifier.
* Added a RESTful API endpoint to purge individual images from the cache.
* A `cache=false` URL query option can be used in all endpoints to bypass the
  derivative cache and disable the `Cache-Control` header per-request.
* FilesystemCache supports identifiers longer than the filesystem's filename
  length limit.

### Overlays

* Watermarks have been renamed overlays.
* Added textual overlays.
* Overlay images can be located on the filesystem or an HTTP(S) server.
* Overlay images are cached in memory for better efficiency.

### Delegate Script

* Added an optional delegate method invocation cache.
* Added the ability to redirect to another URL via the `authorized?()` delegate
  method.
* The delegate script is reloaded on change rather than per-request.

## 3.2.4

* Fixed all processors except JaiProcessor treating scale-to-dimensions
  requests (`w,h`) as scale-to-fit (`!w,h`).
* Fixed a bug affecting upscaled crops when using pyramidal images with
  Java2dProcessor or JaiProcessor.
* Worked around a bug in JAI involving downscaling of compressed TIFF tiles,
  affecting JaiProcessor.

## 3.2.3

* Fixed inability to upscale in JaiProcessor, omitted in error from 3.2.2.
* Fixed incorrect scale size computation using flooring instead of rounding.
* Fixed a bug in FilesystemCache that could cause an HTTP 500 error when
  accessing the same uncached `info.json` resource concurrently.
* FilesystemCache cleans up zero-byte files created in certain situations,
  typically involving failure in the underlying storage.
* Fixed a bug that could cause incompletely-written cached images (with any
  cache) to not get cleaned up properly.

## 3.2.2

* Fixed inability to upscale by pixels.
* Fixed an error in response to requests for images less than 3 pixels on a
  side when sharpening is enabled, in all processors using the Java 2D
  pipeline.
* Fixed an error in JaiProcessor when attempting to scale an image less than 3
  pixels on the smallest side.
* Fixed a bug in FilesystemCache that caused zero-byte files to be written and
  an HTTP 500 response when handling concurrent identical requests.
* Error responses include a more appropriate `Cache-Control` header rather than
  the one set in the configuration.
* Trailing slashes in `X-Forwarded-Path` header values are trimmed off,
  preventing double-slashes from appearing in generated URLs.

## 3.2.1

* Fixed a bug that caused the resolver selected by the `get_resolver()`
  delegate method to not be initielized properly.
* Fixed a path-handling bug affecting ImageMagickProcessor and
  GraphicsMagickProcessor primarily in Windows.
* Fixed incorrect image sizes when using FfmpegProcessor with percentage scales
  above 100%.
* Improved support for 16-bit source images in Java2dProcessor, JaiProcessor,
  GraphicsMagickProcessor, and ImageMagickProcessor.

## 3.2

* Java 8 is now required.
* Significant efficiency improvements in the Java 2D processing pipeline
  affecting Java2dProcessor, JaiProcessor, and KakaduProcessor.
* All processors that use the Java 2D pipeline (Java2dProcessor,
  KakaduProcessor, OpenJpegProcessor, PdfBoxProcessor) support selectable
  upscaling and downscaling filters.
* Improved the scale quality of JaiProcessor.
* All processors offer configurable sharpening levels.
* Applicable processors respect source ICC color profiles.
* Added the option to copy EXIF, IPTC IIM, XMP, and/or native TIFF and PNG
  metadata from source images to derivative images of the same format, for
  some processors.
* Java2dProcessor and JaiProcessor respect the value of an embedded EXIF
  Orientation tag.
* Increased the default Java2dProcessor/JaiProcessor JPEG quality to 0.8 (80).
* Added support for a `X-IIIF-ID` request header, in order to return correct
  image identifiers in information responses whose requests have passed through
  a reverse proxy using a different identifier.
* Removed the JAI post-processor option for KakaduProcessor and
  OpenJpegProcessor.
* Zero-byte files are deleted when purging or cleaning FilesystemCache.
* KakaduProcessor and OpenJpegProcessor return a less inscrutable error
  message when they are unable to read a source file.
* HTTP 415 is returned instead of HTTP 400 when an output format is requested
  that is valid but unsupported by the current processor.
* Colorized the console application log.
* Console application log messages with a severity of `WARN` and above are
  routed to standard error.
* Upgraded a number of libraries.

## 3.1.2

* Fixed a resource leak that would cause landing pages, error pages, and the
  Control Panel to become inaccessible after a long time running.
* Fixed a bug where the watermark wouldn't be added if redactions were enabled
  and set to use `DelegateScriptStrategy` but the delegate script was disabled.
* Fixed tile sizes in the IIIF Image API 2.x information response when using
  KakaduProcessor.
* HTTP 400 is returned in response to a request for an image that would be
  zero pixels on a side, even when the zero dimension is not explicit in the
  request. (For example, a size of `4,` for an image that is at least five
  times wider than it is tall.) (Previously, it was only returned when zero
  pixels was explicitly requested, and the image returned for implicit zero
  sizes was incorrect.)

## 3.1.1

* Added the `http.host` and `https.host` standalone mode configuration options,
  defaulting to listen on `0.0.0.0` (all interfaces).

## 3.1

* Added support for version 2.1 of the IIIF Image API.
    * Added support for the `square` region parameter to all processors.
    * Added the `max` size parameter.
    * Removed the information request `Link` header for the JSON-LD context.
    * Added the `sizeByConfinedWh` and `sizeByDistortedWh` feature names,
      supported by all processors.
    * Added the `maxArea` property to the profile description, based on the
      value of the `max_pixels` configuration key.
* Replaced the `get_iiif2_service` delegate method with
  `extra_iiif2_information_response_keys`.

## 3.0.1

* Fixed a broken build in standalone mode.

## 3.0

* Added a Control Panel for web-based configuration changes.
* Changed the distribution archive to a custom WAR file that can be run
  standalone (as before) or in a Servlet container.
* Added AmazonS3Cache.
* Added AzureStorageCache.
* Added redaction.
* Added the ability to restrict available sizes to those specified in the
  `info.json` response in the IIIF Image API 2.0 endpoint.
* Added an optional source image cache, which can improve the performance of
  StreamProcessors, as well as enable FileProcessors to work with
  StreamResolvers.
* Moved JdbcResolver delegate methods to the delegate script.
* Moved resolver-related delegate methods to submodules to improve
  organization.
* Changes to the logging configuration are applied immediately without
  restarting.
* Requests for more than `max_pixels` receive an HTTP 403 response rather than
  HTTP 500.
* Upgraded the Amazon S3 client to version 1.10.56.
* Upgraded the Restlet framework to version 2.3.7.<|MERGE_RESOLUTION|>--- conflicted
+++ resolved
@@ -1,6 +1,5 @@
 # Change Log
 
-<<<<<<< HEAD
 ## 5.0
 
 ### Endpoints
@@ -28,14 +27,13 @@
 ### Other
 
 * Java 11 is required.
-=======
+
 ## 4.1.2
 
 * Updated the Jetty dependency to address the following security vulnerability:
   CVE-2019-10247.
 * Updated the PDFBox dependency to address the following security
   vulnerability: CVE-2019-0228.
->>>>>>> d3dda9a9
 
 ## 4.1.1
 
