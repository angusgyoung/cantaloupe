# Change Log

<<<<<<< HEAD
## 5.0

* The `X-IIIF-ID` reverse proxy header is no longer supported. `X-Forwarded-ID`
  should be used instead.
* The `endpoint.iiif.content_disposition` configuration key has been removed.
  The `?response-content-disposition` query argument should be used instead.
* Java 11 is required.
=======
## 4.1.1

* Fixed `NoSuchMethodError`s from various processors when running in Java 8.
>>>>>>> 3def2dfd

## 4.1

### Configuration

* Configuration values can be obtained from the environment. See the user
  manual for more information.

### Endpoints

* The `redirect()` and `authorized?()` delegate methods have been merged into a
  new `authorize()` method, which enables a superset of their functionality,
  including challenge responses and redirects to "virtual" quality-limited
  versions. Authorization can also be set up to align with the IIIF
  Authentication API 1.0's "all or nothing access" or "tiered access" schemes.
* The `endpoint.public.auth.*` keys that controlled global HTTP Basic
  protection have also been replaced by the `authorize()` delegate method.
* The maximum allowed scale can set in the configuration.
* Running tasks are displayed in the Control Panel.
* Added HTTP API endpoints for status and health checks.
* In the IIIF Image API 2.x endpoint, the `Access-Control-Allow-Origin`
  response header is always included in the information response regardless of
  whether an `Origin` header was sent in the request, in order to align more
  closely with the IIIF Image API.
* Improved handling and documentation of the `X-Forwarded-Port` header.
* The `/iiif` URI path no longer redirects to a specific Image API version, and
  now returns HTTP 404.
* Bug fixes related to cropping-by-percent of EXIF-rotated images.
* During image requests, `authorize()` is called earlier in the setup process,
  for better efficiency.
* Removed the Restlet dependency.

### Sources

* HttpSource, S3Source, and AzureStorageSource are able to request chunks of
  resources on demand, which can improve performance when reading images in
  selectively-readable encodings like JPEG2000 and multi-resolution TIFF.
* HttpSource sends initial `HEAD` requests instead of ranged `GET` requests.
* The hash returned from the `httpsource_resource_info()` delegate method may
  include custom request headers.
* HttpSource's `HttpSource.trust_invalid_certs` configuration key has been
  renamed `HttpSource.allow_insecure`. When enabled, insecure cipher suites are
  accepted as well as insecure certificates.
* S3Source uses a Minio client instead of the AWS Java SDK client, to work
  around a possible thread-starvation bug in the AWS Java SDK when S3Source
  and S3Cache are in use at the same time.

### Processors

* Added configurable processor selection strategies, one of which uses the
  existing `processor.*` configuration keys, and the other of which uses an
  automatic strategy that attempts to choose a "best" processor on a per-
  request basis.
* Added TurboJpegProcessor.
* Added the `repeat` position for image overlays.
* Efficiency improvements in KakaduNativeProcessor.
* KakaduNativeProcessor supports `sizeByDistortedWidthHeight`.
* Java2dProcessor and PdfBoxProcessor can preserve XMP metadata across most
  source and output formats.
* KakaduNativeProcessor respects the `processor.metadata.preserve`
  configuration key for XMP metadata.
* Worked around a bug in the GraphicsMagick `gm` command that causes occasional
  "broken pipe" errors from GraphicsMagickProcessor when reading images from a
  FileSource.
* KakaduDemoProcessor has been deprecated, as it has been made more-or-less
  redundant by KakaduNativeProcessor.
* Updated the PDFBox dependency.
* Removed normalization.

### Caches

* S3Cache uses last-accessed rather than last-modified times.
* Changed the S3Cache and AzureStorageCache key naming schemes to improve
  organization and avoid problems with edge cases.

### Other

* The change log has moved from the website to this file.
* Java 11 is supported.

## 4.0.3

* Fixed a scaling-related regression in PdfBoxProcessor.
* Streams consumed from S3Source are drained fully before closure, which makes
  its connection pool more efficient and fixes a warning-level error message
  from its internal HTTP client.
* Fixed inability to use `ScriptLookupStrategy` with AzureStorageSource.
  (Thanks to @marc-sensenich)
* Fixed a potential math error when cropping certain images with an embedded
  EXIF Orientation tag.
* Improved exception handling in S3Source and S3Cache.
* Fixed inability of S3Cache and AzureStorageCache to recognize a
  `cache.server.derivative.ttl_seconds` key value greater than 2^31.
* Worked around an issue in OpenJPEG that could cause OpenJpegProcessor to fail
  when reading certain images from the source cache.
* Corrected the `gray` quality to `grey` in the IIIF Image API 1.x endpoint.
* Updated the Tika dependency to address the following security vulnerability:
  CVE-2018-17197.
* Updated the Jackson dependency to address several security vulnerabilities.
* Updated the PDFBox dependency.

## 4.0.2

* The exploded application is more reliably cleaned up at shutdown when running
  in standalone mode.
* KakaduNativeProcessor supports JPEG2000-compatible JPX source images.
* Fixed an error from KakaduDemoProcessor in Windows when using a system locale
  that uses characters other than periods as decimal separators.
* Fixed incorrect redaction positioning when scaling.
* Fixed an error from processors that use a Java 2D processing pipeline when
  attempting to scale a source image that is natively less than three pixels in
  either dimension, or has been cropped to that size.
* Fixed an empty response when image overlays are enabled but the overlay
  pathname or URL is invalid. Instead, images are served without the overlay,
  and warnings logged.
* Updated Jetty to version 9.4.12, which fixes a potential connection leak in
  long-running servers when using HttpSource. (Thanks to @giancarlobi)
* Miscellaneous other dependency updates.

## 4.0.1

* Fixed a regression introduced in 3.4.3 that could cause URIs to appear with
  the wrong scheme in information responses and `Link` headers. (Thanks to
  @mmatela and @jweisman)
* Fixed a bug that caused the minimum tile size in IIIF Image API 2.x
  information responses to be 512 regardless of the setting of
  `endpoint.iiif.min_tile_size`.
* Fixed a connection leak in HttpSource.
* Improved the resiliency of the internal JPEG2000 parser used by
  KakaduDemoProcessor and OpenJpegProcessor.
* Fixed KakaduNativeProcessor's handling of `sizeByDistortedWidthHeight`
  requests.
* Removed an error message that would appear in the log when the delegate
  script file was not found but the delegate script was disabled.
* The `X-Forwarded-Host` reverse proxy header may contain a port number, which
  will be used if `X-Forwarded-Port` is not supplied.

## 4.0

### Endpoints

* A new `X-Forwarded-ID` reverse proxy header replaces `X-IIIF-ID`, which has
  been deprecated, and will be removed in a future version.
* Error response representations are in `text/plain` format in the absence of a
  client preference.
* When `endpoint.iiif.content_disposition` is set to `inline`, the
  `Content-Disposition` header value includes a filename-safe version of the
  image identifier.

### Sources

* Resolvers have been renamed sources to better reflect their core function.
* AmazonS3Resolver has been renamed S3Source, and it now supports non-AWS
  endpoints.
* S3Source supports a configurable path prefix and suffix when using
  `BasicLookupStrategy`.
* AzureStorageSource supports shared access signature (SAS) URIs. (Thanks to
  @ddisciascio)
* Improved the efficiency of source cache content access when
  `cache.server.resolve_first = false`.
* All sources fall back to checking the magic bytes in image data if they
  cannot infer a format any other way.

### Processors

* KakaduProcessor has been renamed KakaduDemoProcessor to reflect the fact that
  it interfaces with the Kakadu demo tool, `kdu_expand`, and not the native
  library.
* Added KakaduNativeProcessor, as well as compiled binaries for Linux, macOS,
  and Windows, which are free to use with it for non-commercial purposes.
* Added `DownloadStrategy` as another optional retrieval strategy for
  stream-based processors, and as an optional fallback strategy. This enables
  all processors to work with all sources with no extra configuration.
* JPEG2000-compatible JPX images are readable by all processors that support
  JPEG2000.
* JaiProcessor has been deprecated. See the user manual for more information.
* KakaduDemoProcessor and OpenJpegProcessor work in Windows.
* KakaduDemoProcessor and OpenJpegProcessor read image metadata using custom
  code, which is more efficient than using the respective `kdu_jp2info` and
  `opj_dump` tools, and enables them to read the number of decomposition
  levels, which improves reliability when decoding images with less-common
  level counts.
* Image I/O plugins can be selected on a per-format basis.
* Improved the efficiency of the Java 2D resample filters.
* When using the Java 2D pipeline to downscale to less than three pixels on a
  side, an empty image with the correct dimensions is returned, rather than a
  downscaled 3×3 image, which is the smallest size that the Java 2D resample
  filters support.
* Java2dProcessor supports animated GIFs.
* Java2dProcessor supports CMYK & YCCK JPEGs.
* Worked around some behavior of the `opj_decompress` tool that could cause
  OpenJpegProcessor to break. (Thanks to @adam-vessey)
* Improved PdfBoxProcessor's validation of requests for multi-page PDFs whose
  pages have inconsistent dimensions.
* The `processor.limit_to_8_bits` configuration option is no longer available.
  All output is limited to 8 bits.
* Disabled support for GIF source images in JaiProcessor, as it was buggy and
  other processors can handle GIF better.

### Caching

* AmazonS3Cache has been renamed S3Cache, and it now supports non-AWS
  endpoints.
* The time-to-live of the source and derivative caches is independently
  configurable.
* The cache worker dumps the contents of HeapCache during its shifts, if both
  are enabled and if HeapCache persistence is also enabled.
* The cache worker's work interval specifies the amount of time between the end
  of one shift and the beginning of the next, rather between the start of one
  shift and the next.
* The deprecated `DELETE /cache/:identifier` HTTP API method has been removed.

### Delegate Script

* The delegate script has been redesigned as a class that is instantiated
  per-request. See the "Delegate Script" section of the user manual for
  detailed information.

### Other

* Java 10 (18.3) is supported.
* Updated JRuby to 9.1.17.0.

## 3.4.4

* Fixed a regression introduced in 3.4.3 that could cause URIs to appear with
  the wrong scheme in information responses and `Link` headers. (Thanks to
  @mmatela and @jweisman)
* The `X-Forwarded-Host` reverse proxy header may contain a port, which will be
  used if `X-Forwarded-Port` is not supplied.

## 3.4.3

* Updated the Jackson dependency to address the following security
  vulnerabilities: CVE-2018-7489, CVE-2018-5968, CVE-2017-15095.
* AmazonS3Resolver and AmazonS3Cache can obtain credentials from Amazon
  container environment variables or EC2 Instance Metadata Service.
* Arbitrary `X-Forwarded` headers are respected without `X-Forwarded-Host`
  needing to be set. (Thanks to @jweisman)
* Fixed a potential resource leak involving stream-based resolvers.
* Fixed HttpResolver's handling of semicolon-delimited `Content-Type` header
  values.
* Fixed palette corruption when cropping source images with indexed color with
  Java2dProcessor.
* Fixed a `NullPointerException` when using the info cache without a derivative
  cache.
* Other minor fixes.

## 3.4.2

* Fixed a leak when using HttpResolver in a Servlet container that resulted in
  an inability to shut down properly. (Thanks to @punkfairy)
* Fixed aspect-fit scale-to-height not working properly in ImageMagickProcessor
  and GraphicsMagickProcessor.
* Fixed incorrect URIs in responses when using slash substitution or
  URI-encoded identifiers.
* Efficiency improvements in AmazonS3Resolver and AzureStorageResolver.
* `OutOfMemoryError`s during image responses are logged at error level rather
  than info level.
* Improved the reliability of Image I/O plugin selection.
* Updated the PDFBox dependency to version 2.0.8.

## 3.4.1

* Improved efficiency when handling a request for a bitonal or gray image when
  the source image is already bitonal or gray. (Thanks to @adam-vessey)
* Fixed upscaling by percent in KakaduProcessor and OpenJpegProcessor.
* Efficiency improvements in PdfBoxProcessor.
* Improved the reliability of source cache downloading and content acquisition.
* Miscellaneous reliability improvements in AmazonS3Resolver and AmazonS3Cache.
* Server misconfigurations cause HTTP 500 (Internal Server Error) responses
  rather than HTTP 400 (Bad Request).

## 3.4

### Endpoints

* HTTP/2 can be enabled in standalone mode. (H2 requires Java 9, but H2C works
  in Java 8.)
* The accept queue limit of the standalone HTTP & HTTPS servers is
  configurable.
* The minimum size in IIIF Image API 2.x `info.json` responses is configurable.
  (Thanks to @cbeer)
* The maximum size in IIIF Image API 2.x `info.json` responses is the full
  image size, rather than half size. (Thanks to @cbeer)
* The IIIF Image API 1.x endpoint returns a JPEG image, rather than GIF, when
  no client preference is expressed in the URI or `Accept` header.
* Certain derivative cache errors can be recovered from without causing an error
  response.
* The `sizes` key in Image API 2.x information responses respects the
  `max_pixels` configuration option.
* Image and information endpoints return `HTTP 501 Not Implemented`, rather
  than `500 Internal Server Error`, when the selected processor does not
  support the requested source format.
* Image requests may include a `?response-content-disposition` query argument
  to suggest a response `Content-Disposition` header value.
* Added several HTTP API methods for cache management.
* Changes to HTTP Basic authorization settings in all endpoints take effect
  without restarting.
* All endpoints support the HTTP `OPTIONS` method.
* Status items in the Control Panel update automatically via AJAX.
* The username used to access the Control Panel is configurable.

### Resolvers

* Miscellaneous efficiency improvements across all resolvers.
* The `HttpResolver::get_url()` delegate method may return a hash containing
  authentication credentials.
* Added an option to HttpResolver to trust all certificates.
* The request timeout of HttpResolver is configurable.
* AmazonS3Resolver and AzureStorageResolver attempt to infer a source format
  from the object/blob key if not able to do so from the identifier or from
  object/blob metadata.
* The maxmimum number of AWS connections used by AmazonS3Resolver is
  configurable.
* AmazonS3Resolver falls back to obtaining credentials from various other
  sources (see the user manual) when they are not set in the configuration
  file. (Thanks to @jweisman)
* Resolver delegates are passed an additional context parameter. (Thanks to
  @jonathangreen)

### Processors

* Added an option that enables Java2dProcessor, JaiProcessor, KakaduProcessor,
  and PdfBoxProcessor to preserve the sample depth of >8-bits-per-sample source
  images.
* GraphicsMagickProcessor and ImageMagickProcessor respect the `processor.dpi`
  configuration key.
* GraphicsMagickProcessor supports the GIF output format.
* ImageMagickProcessor supports image overlays.
* FfmpegProcessor supports FLV videos.
* The `processor.background_color` configuration key affects alpha blending as
  well as non-90°-multiple rotations. (Thanks to @Algae666)
* ImageMagickProcessor's support for ImageMagick versions prior to 7 is
  deprecated.
* OpenJpegProcessor's support for OpenJPEG versions prior to 2.2.0 is
  deprecated.
* Improved the predictability of Image I/O plugin selection.
* Initialization warnings (related to missing dependencies, for example) are
  displayed in the Control Panel.

### Caching

* Image info is written to caches asynchronously to enable faster responses.
* Added an optional in-memory image info cache.
* Added RedisCache.
* Added HeapCache.
* AmazonS3Cache uploads images to S3 asynchronously, enabling faster responses.
* The maxmimum number of AWS connections used by AmazonS3Cache is configurable.
* AmazonS3Cache falls back to obtaining credentials from various other sources
  (see the user manual) when they are not set in the config file. (Thanks to
  @jweisman)
* On macOS, FilesystemCache uses file last-modified times rather than
  last-accessed times as the latter are not reliable.

### Other

* Configuration files support inheritance via an `extends` key.
* The temporary directory is configurable.
* Added an optional error log.
* A logger is accessible from the delegate script.

## 3.3.5

* Fixed FilesystemCache failing to purge invalid source images. (Thanks to
  @jhosteny)
* Fixed the `cache.server.resolve_first` configuration key always being
  effectively `true` in the IIIF Image API 2.x endpoint.
* Fixed AmazonS3Cache sometimes purging fewer objects than it should.
* Fixed failure to auto-purge incompletely-written images from derivative
  caches other than FilesystemCache in response to a VM error (such as
  `OutOfMemoryError`).
* HttpResolver makes fewer HTTP requests.

## 3.3.4

* Fixed an `AbstractMethodError` in HTML views, caused by a regression in
  3.3.3.
* Fixed the `X-IIIF-ID` header not being respected when redirecting from
  `/:identifier` to `/:identifier/info.json` in both IIIF Image API endpoint
  versions. (Thanks to @jonathangreen)

## 3.3.3

* Added Java 9 compatibility.
* Upgraded dependencies to fix the following vulnerabilities: CVE-2015-6420.
  (Thanks to @kinow)
* Fixed incorrect computation of post-rotation bounding boxes, manifesting as
  bogus values passed to the `resulting_size` delegate method arguments.
  (Thanks to @SaschaAdler)
* Fixed a warning from FilesystemCache when multiple processes tried to create
  the same directory at the same time. (Thanks to @cbeer)
* Fixed potentially incorrect tile sizes in information responses when using
  OpenJpegProcessor.
* Fixed a bug in FfmpegProcessor that caused video info parsing to fail for
  some videos.
* Added `Origin` to all `Vary` response headers, which fixes a potential
  CORS-related caching issue.
* Fixed an issue where certain Image I/O plugins could fail to register when
  multiple applications that use Image I/O are running in the same container.
  (Thanks to @mmatela)
* Fixed a resource leak when using image overlays.
* Improvements in the testing and build process. (Thanks to @kinow)

## 3.3.2

* Fixed an inefficiency that caused image metadata to be read multiple times in
  a single image response.
* Fixed endpoint authentication being enabled for certain non-endpoint
  resources.
* Impoved compatibility between OpenJpegProcessor and OpenJPEG when using
  OpenJPEG version 2.2.0 or later. (Thanks to @RussellMcOrmond)
* Fixed inability to stream source images when using AmazonS3Resolver.
* Fixed a potential HTTP 500 error when multiple processes try to write the
  same image metadata concurrently using FilesystemCache.
* Corrected the documentation for `processor.upscale_filter` and
  `processor.downscale_filter`.
* GraphicsMagickProcessor and ImageMagickProcessor support a `?page` query
  argument with PDFs.

## 3.3.1

* Fixed caches failing to take URL query arguments into account.
* Fixed a potentially incorrect `Cache-Control` header being sent in HTTP ≥ 400
  responses.
* Fixed parsing of comma-separated `X-Forwarded-*` header values.
* Improved the reliability of the value of the `client_ip` argument to the
  `authorized?()` delegate method when behind a reverse proxy.
* Fixed a connection leak in AmazonS3Resolver.
* Fixed potential malformed concurrent image responses when using a processor
  other than ImageMagickProcessor or GraphicsMagickProcessor.
* Fixed a potential NullPointerException (HTTP 500) involving concurrent
  requests when using the delegate script.
* Fixed processors and caches not respecting the value of
  `processor.normalize`.
* Prevented the configuration file and/or delegate script from being reloaded
  twice on some platforms.
* Fixed PDF source format support in GraphicsMagickProcessor and
  ImageMagickProcessor.
* Upgraded JRuby to 9.1.10.0.

## 3.3

### Endpoints

* Auto-computed tile sizes of source images with an odd number of pixels in a
  dimension in information responses are rounded up, to prevent clients from
  requesting extremely narrow edge tiles.
* Operations that would have no effect in their context—for example, a crop to
  0,0/300×200, followed by a scale-to-fit to 300 pixels wide—are skipped.
* Improved request validation.
* Added a RESTful API endpoint to retrieve and update the configuration.

### Processors

* Most processor-specific configuration settings now apply across all
  processors, making them integrate better into the caching architecture.
* Added an auto-normalize option to all image processors.
* Added an option to all processors to output progressive JPEGs.
* Added experimental support for DICOM images to GraphicsMagickProcessor,
  ImageMagickProcessor, Java2dProcessor, and JaiProcessor. (This is a very
  complex format and not all variants are working.)
* FfmpegProcessor uses a Java 2D processing pipeline, giving it more
  capabilities.
* Java2dProcessor and JaiProcessor support 16-bit LZW- and ZIP-compressed
  TIFFs.
* GraphicsMagickProcessor and ImageMagickProcessor support selectable resample
  filters.
* GraphicsMagickProcessor and ImageMagickProcessor respect the EXIF Orientation
  tag.
* ImageMagickProcessor supports ImageMagick 7.
* PdfBoxProcessor supports JBIG2-encoded embedded images.
* PdfBoxProcessor returns HTTP 400 when given an illegal page number.
* FfmpegProcessor returns HTTP 400 when given an illegal time.

### Caching

* The `-Dcantaloupe.cache.purge` VM option accepts an identifier argument to
  purge all content related to an individual identifier.
* Added a RESTful API endpoint to purge individual images from the cache.
* A `cache=false` URL query option can be used in all endpoints to bypass the
  derivative cache and disable the `Cache-Control` header per-request.
* FilesystemCache supports identifiers longer than the filesystem's filename
  length limit.

### Overlays

* Watermarks have been renamed overlays.
* Added textual overlays.
* Overlay images can be located on the filesystem or an HTTP(S) server.
* Overlay images are cached in memory for better efficiency.

### Delegate Script

* Added an optional delegate method invocation cache.
* Added the ability to redirect to another URL via the `authorized?()` delegate
  method.
* The delegate script is reloaded on change rather than per-request.

## 3.2.4

* Fixed all processors except JaiProcessor treating scale-to-dimensions
  requests (`w,h`) as scale-to-fit (`!w,h`).
* Fixed a bug affecting upscaled crops when using pyramidal images with
  Java2dProcessor or JaiProcessor.
* Worked around a bug in JAI involving downscaling of compressed TIFF tiles,
  affecting JaiProcessor.

## 3.2.3

* Fixed inability to upscale in JaiProcessor, omitted in error from 3.2.2.
* Fixed incorrect scale size computation using flooring instead of rounding.
* Fixed a bug in FilesystemCache that could cause an HTTP 500 error when
  accessing the same uncached `info.json` resource concurrently.
* FilesystemCache cleans up zero-byte files created in certain situations,
  typically involving failure in the underlying storage.
* Fixed a bug that could cause incompletely-written cached images (with any
  cache) to not get cleaned up properly.

## 3.2.2

* Fixed inability to upscale by pixels.
* Fixed an error in response to requests for images less than 3 pixels on a
  side when sharpening is enabled, in all processors using the Java 2D
  pipeline.
* Fixed an error in JaiProcessor when attempting to scale an image less than 3
  pixels on the smallest side.
* Fixed a bug in FilesystemCache that caused zero-byte files to be written and
  an HTTP 500 response when handling concurrent identical requests.
* Error responses include a more appropriate `Cache-Control` header rather than
  the one set in the configuration.
* Trailing slashes in `X-Forwarded-Path` header values are trimmed off,
  preventing double-slashes from appearing in generated URLs.

## 3.2.1

* Fixed a bug that caused the resolver selected by the `get_resolver()`
  delegate method to not be initielized properly.
* Fixed a path-handling bug affecting ImageMagickProcessor and
  GraphicsMagickProcessor primarily in Windows.
* Fixed incorrect image sizes when using FfmpegProcessor with percentage scales
  above 100%.
* Improved support for 16-bit source images in Java2dProcessor, JaiProcessor,
  GraphicsMagickProcessor, and ImageMagickProcessor.

## 3.2

* Java 8 is now required.
* Significant efficiency improvements in the Java 2D processing pipeline
  affecting Java2dProcessor, JaiProcessor, and KakaduProcessor.
* All processors that use the Java 2D pipeline (Java2dProcessor,
  KakaduProcessor, OpenJpegProcessor, PdfBoxProcessor) support selectable
  upscaling and downscaling filters.
* Improved the scale quality of JaiProcessor.
* All processors offer configurable sharpening levels.
* Applicable processors respect source ICC color profiles.
* Added the option to copy EXIF, IPTC IIM, XMP, and/or native TIFF and PNG
  metadata from source images to derivative images of the same format, for
  some processors.
* Java2dProcessor and JaiProcessor respect the value of an embedded EXIF
  Orientation tag.
* Increased the default Java2dProcessor/JaiProcessor JPEG quality to 0.8 (80).
* Added support for a `X-IIIF-ID` request header, in order to return correct
  image identifiers in information responses whose requests have passed through
  a reverse proxy using a different identifier.
* Removed the JAI post-processor option for KakaduProcessor and
  OpenJpegProcessor.
* Zero-byte files are deleted when purging or cleaning FilesystemCache.
* KakaduProcessor and OpenJpegProcessor return a less inscrutable error
  message when they are unable to read a source file.
* HTTP 415 is returned instead of HTTP 400 when an output format is requested
  that is valid but unsupported by the current processor.
* Colorized the console application log.
* Console application log messages with a severity of `WARN` and above are
  routed to standard error.
* Upgraded a number of libraries.

## 3.1.2

* Fixed a resource leak that would cause landing pages, error pages, and the
  Control Panel to become inaccessible after a long time running.
* Fixed a bug where the watermark wouldn't be added if redactions were enabled
  and set to use `DelegateScriptStrategy` but the delegate script was disabled.
* Fixed tile sizes in the IIIF Image API 2.x information response when using
  KakaduProcessor.
* HTTP 400 is returned in response to a request for an image that would be
  zero pixels on a side, even when the zero dimension is not explicit in the
  request. (For example, a size of `4,` for an image that is at least five
  times wider than it is tall.) (Previously, it was only returned when zero
  pixels was explicitly requested, and the image returned for implicit zero
  sizes was incorrect.)

## 3.1.1

* Added the `http.host` and `https.host` standalone mode configuration options,
  defaulting to listen on `0.0.0.0` (all interfaces).

## 3.1

* Added support for version 2.1 of the IIIF Image API.
    * Added support for the `square` region parameter to all processors.
    * Added the `max` size parameter.
    * Removed the information request `Link` header for the JSON-LD context.
    * Added the `sizeByConfinedWh` and `sizeByDistortedWh` feature names,
      supported by all processors.
    * Added the `maxArea` property to the profile description, based on the
      value of the `max_pixels` configuration key.
* Replaced the `get_iiif2_service` delegate method with
  `extra_iiif2_information_response_keys`.

## 3.0.1

* Fixed a broken build in standalone mode.

## 3.0

* Added a Control Panel for web-based configuration changes.
* Changed the distribution archive to a custom WAR file that can be run
  standalone (as before) or in a Servlet container.
* Added AmazonS3Cache.
* Added AzureStorageCache.
* Added redaction.
* Added the ability to restrict available sizes to those specified in the
  `info.json` response in the IIIF Image API 2.0 endpoint.
* Added an optional source image cache, which can improve the performance of
  StreamProcessors, as well as enable FileProcessors to work with
  StreamResolvers.
* Moved JdbcResolver delegate methods to the delegate script.
* Moved resolver-related delegate methods to submodules to improve
  organization.
* Changes to the logging configuration are applied immediately without
  restarting.
* Requests for more than `max_pixels` receive an HTTP 403 response rather than
  HTTP 500.
* Upgraded the Amazon S3 client to version 1.10.56.
* Upgraded the Restlet framework to version 2.3.7.<|MERGE_RESOLUTION|>--- conflicted
+++ resolved
@@ -1,6 +1,5 @@
 # Change Log
 
-<<<<<<< HEAD
 ## 5.0
 
 * The `X-IIIF-ID` reverse proxy header is no longer supported. `X-Forwarded-ID`
@@ -8,11 +7,10 @@
 * The `endpoint.iiif.content_disposition` configuration key has been removed.
   The `?response-content-disposition` query argument should be used instead.
 * Java 11 is required.
-=======
+
 ## 4.1.1
 
 * Fixed `NoSuchMethodError`s from various processors when running in Java 8.
->>>>>>> 3def2dfd
 
 ## 4.1
 
