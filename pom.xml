<project xmlns="http://maven.apache.org/POM/4.0.0"
         xmlns:xsi="http://www.w3.org/2001/XMLSchema-instance"
         xsi:schemaLocation="http://maven.apache.org/POM/4.0.0 http://maven.apache.org/maven-v4_0_0.xsd">
    <modelVersion>4.0.0</modelVersion>
    <groupId>edu.illinois.library.cantaloupe</groupId>
    <artifactId>cantaloupe</artifactId>
<<<<<<< HEAD
    <packaging>jar</packaging>
    <version>5.0.5</version>
=======
    <packaging>war</packaging>
    <version>4.1.11</version>
>>>>>>> 0aafd868
    <name>Cantaloupe</name>
    <url>https://cantaloupe-project.github.io/</url>
    <inceptionYear>2015</inceptionYear>

    <properties>
        <maven.compile.source>11</maven.compile.source>
        <maven.compile.target>11</maven.compile.target>
        <project.build.sourceEncoding>UTF-8</project.build.sourceEncoding>
        <project.reporting.outputEncoding>UTF-8</project.reporting.outputEncoding>
        <aws-sdk.version>2.15.28</aws-sdk.version>
        <jackson.version>2.11.0</jackson.version>
<<<<<<< HEAD
        <jetty.version>9.4.34.v20201102</jetty.version>
        <jruby.version>9.2.17.0</jruby.version>
        <surefire.version>3.0.0-M3</surefire.version>
=======
        <logback.version>1.2.8</logback.version>
        <!-- N.B.: Jetty does not use semantic versioning. New x.x.x releases
        frequently break features and API. -->
        <jetty.version>9.4.24.v20191120</jetty.version>
        <jruby.version>9.2.11.1</jruby.version>
        <surefire.version>2.21.0</surefire.version>
>>>>>>> 0aafd868
    </properties>

    <developers>
        <developer>
            <id>alexd</id>
            <name>Alex Dolski</name>
            <email>alexd@n-ary.net</email>
            <organization>University of Illinois at Urbana-Champaign Library</organization>
            <organizationUrl>https://www.library.illinois.edu/</organizationUrl>
            <roles>
                <role>founder</role>
                <role>lead</role>
                <role>developer</role>
                <role>debugger</role>
                <role>reviewer</role>
                <role>support</role>
                <role>maintainer</role>
            </roles>
            <timezone>-6</timezone>
        </developer>
    </developers>

    <scm>
        <connection>scm:git:git://github.com/cantaloupe-project/cantaloupe</connection>
        <developerConnection>scm:git:git@github.com:cantaloupe-project/cantaloupe</developerConnection>
        <tag>HEAD</tag>
        <url>https://github.com/cantaloupe-project/cantaloupe</url>
    </scm>
    <issueManagement>
        <system>GitHub Issues</system>
        <url>https://github.com/cantaloupe-project/cantaloupe/issues</url>
    </issueManagement>

    <dependencies>
        <!-- The application logger. -->
        <dependency>
            <groupId>ch.qos.logback</groupId>
            <artifactId>logback-classic</artifactId>
            <version>${logback.version}</version>
        </dependency>
        <dependency>
            <groupId>ch.qos.logback</groupId>
            <artifactId>logback-core</artifactId>
            <version>${logback.version}</version>
        </dependency>
        <!-- Allow the use of Logstash encoders with logback -->
        <dependency>
            <groupId>net.logstash.logback</groupId>
            <artifactId>logstash-logback-encoder</artifactId>
            <version>6.1</version>
        </dependency>
        <!-- Heap-based object cache: https://github.com/ben-manes/caffeine-->
        <dependency>
            <groupId>com.github.ben-manes.caffeine</groupId>
            <artifactId>caffeine</artifactId>
            <version>2.5.6</version>
        </dependency>
        <!-- Used by HeapCache -->
        <dependency>
            <groupId>com.google.protobuf</groupId>
            <artifactId>protobuf-java</artifactId>
            <version>3.5.1</version>
        </dependency>
        <!-- Used by JdbcSourceTest and JdbcCacheTest -->
        <dependency>
            <groupId>com.h2database</groupId>
            <artifactId>h2</artifactId>
            <version>1.4.196</version>
            <scope>test</scope>
        </dependency>
        <!-- Used by com.mortennobel.imagescaling -->
        <dependency>
            <groupId>com.jhlabs</groupId>
            <artifactId>filters</artifactId>
            <version>2.0.235-1</version>
        </dependency>
        <!-- Used by AzureStorageSource and AzureStorageCache-->
        <dependency>
            <groupId>com.microsoft.azure</groupId>
            <artifactId>azure-storage</artifactId>
            <version>5.2.0</version>
        </dependency>
        <!-- HTTP client used by HttpSource -->
        <dependency>
            <groupId>com.squareup.okhttp3</groupId>
            <artifactId>okhttp</artifactId>
            <version>3.13.1</version>
        </dependency>
        <!-- Provides a JDBC connection pool for JdbcSource and JdbcCache -->
        <dependency>
            <groupId>com.zaxxer</groupId>
            <artifactId>HikariCP</artifactId>
            <version>2.7.2</version>
        </dependency>
        <!-- Manages the test configuration. -->
        <dependency>
            <groupId>commons-configuration</groupId>
            <artifactId>commons-configuration</artifactId>
            <version>1.10</version>
            <scope>test</scope>
        </dependency>
        <!-- IOUtils is used widely -->
        <dependency>
            <groupId>commons-io</groupId>
            <artifactId>commons-io</artifactId>
            <version>2.4</version>
        </dependency>
        <dependency>
            <groupId>edu.illinois.library</groupId>
            <artifactId>imageio-xpm</artifactId>
            <version>1.0.1</version>
        </dependency>
        <!-- Used by RedisCache -->
        <dependency>
            <groupId>io.lettuce</groupId>
            <artifactId>lettuce-core</artifactId>
            <version>6.0.1.RELEASE</version>
        </dependency>
        <!-- Dependency on part of Java EE that's available by default in Java 8
        but not 9 -->
        <dependency>
            <groupId>javax.xml.bind</groupId>
            <artifactId>jaxb-api</artifactId>
            <version>2.3.0</version>
        </dependency>
        <!-- Enhanced ImageIO TIFF plugin supporting BigTIFF:
         https://github.com/geosolutions-it/imageio-ext/ -->
        <dependency>
            <groupId>it.geosolutions.imageio-ext</groupId>
            <artifactId>imageio-ext-tiff</artifactId>
            <version>1.3.2</version>
        </dependency>
        <dependency>
            <groupId>javax.servlet</groupId>
            <artifactId>javax.servlet-api</artifactId>
            <version>3.1.0</version>
        </dependency>
        <dependency>
            <groupId>org.apache.commons</groupId>
            <artifactId>commons-lang3</artifactId>
            <version>3.6</version>
        </dependency>
        <!-- Provides PDFBox for PdfBoxProcessor. Note that there are also some
        other dependencies in this POM used only by PDFBox. -->
        <dependency>
            <groupId>org.apache.pdfbox</groupId>
            <artifactId>pdfbox</artifactId>
            <version>2.0.23</version>
        </dependency>
        <!-- Assists PDFBox in decoding JBIG2-encoded images -->
        <dependency>
            <groupId>org.apache.pdfbox</groupId>
            <artifactId>jbig2-imageio</artifactId>
            <version>3.0.3</version>
        </dependency>
        <!-- JUnit for unit tests. -->
        <dependency>
            <groupId>org.junit.jupiter</groupId>
            <artifactId>junit-jupiter-engine</artifactId>
            <version>5.4.2</version>
            <scope>test</scope>
        </dependency>
        <!-- Performance tests -->
        <dependency>
            <groupId>org.openjdk.jmh</groupId>
            <artifactId>jmh-core</artifactId>
            <version>1.19</version>
            <scope>test</scope>
        </dependency>
        <dependency>
            <groupId>org.openjdk.jmh</groupId>
            <artifactId>jmh-generator-annprocess</artifactId>
            <version>1.19</version>
            <scope>test</scope>
        </dependency>
        <!-- Assists in parsing XMP metadata in RDF/XML. Also part of the de
         facto delegate script contract, as it may be used from the metadata()
         delegate method.-->
        <dependency>
            <groupId>org.apache.jena</groupId>
            <artifactId>jena-core</artifactId>
            <version>3.13.1</version>
        </dependency>
        <dependency>
            <groupId>org.apache.jena</groupId>
            <artifactId>jena-arq</artifactId>
            <version>3.13.1</version>
        </dependency>
        <!-- Used for media type detection -->
        <dependency>
            <groupId>org.apache.tika</groupId>
            <artifactId>tika-core</artifactId>
            <version>1.24.1</version>
        </dependency>
        <!-- Assists PDFBox in decoding certain PDFs -->
        <dependency>
            <groupId>org.bouncycastle</groupId>
            <artifactId>bcprov-jdk15on</artifactId>
            <version>1.64</version>
        </dependency>
        <!-- Supports <if> expressions in logback.xml -->
        <dependency>
            <groupId>org.codehaus.janino</groupId>
            <artifactId>janino</artifactId>
            <version>2.7.8</version>
        </dependency>
        <!-- Provides HTTP/2 support in the Jetty server.
        N.B.: ALPN support is in a different module. -->
        <dependency>
            <groupId>org.eclipse.jetty.http2</groupId>
            <artifactId>http2-server</artifactId>
            <version>${jetty.version}</version>
        </dependency>
        <!-- Enables support for ALPN in Jetty server.
        N.B.: in Java 8, this requires an alpn-boot JAR on the boot classpath. -->
        <dependency>
            <groupId>org.eclipse.jetty</groupId>
            <artifactId>jetty-alpn-server</artifactId>
            <version>${jetty.version}</version>
        </dependency>
        <!-- Enables Jetty server to support the ALPN built into Java 9 -->
        <dependency>
            <groupId>org.eclipse.jetty</groupId>
            <artifactId>jetty-alpn-java-server</artifactId>
            <version>${jetty.version}</version>
        </dependency>
        <!-- Used by HttpSource -->
        <dependency>
            <groupId>org.eclipse.jetty</groupId>
            <artifactId>jetty-http</artifactId>
            <version>${jetty.version}</version>
        </dependency>
        <dependency>
            <groupId>org.eclipse.jetty</groupId>
            <artifactId>jetty-io</artifactId>
            <version>${jetty.version}</version>
        </dependency>
        <!-- Provides the standalone servlet container -->
        <dependency>
            <groupId>org.eclipse.jetty</groupId>
            <artifactId>jetty-util</artifactId>
            <version>${jetty.version}</version>
        </dependency>
        <dependency>
            <groupId>org.eclipse.jetty</groupId>
            <artifactId>jetty-server</artifactId>
            <version>${jetty.version}</version>
        </dependency>
        <dependency>
            <groupId>org.eclipse.jetty</groupId>
            <artifactId>jetty-servlet</artifactId>
            <version>${jetty.version}</version>
        </dependency>
        <dependency>
            <groupId>org.eclipse.jetty</groupId>
            <artifactId>jetty-jmx</artifactId>
            <version>${jetty.version}</version>
        </dependency>
        <!-- JRuby is used to execute delegate script methods. -->
        <dependency>
            <groupId>org.jruby</groupId>
            <artifactId>jruby-core</artifactId>
            <version>${jruby.version}</version>
        </dependency>
        <!-- Needed by tests, but not necessary at compile time. -->
        <dependency>
            <groupId>org.jruby</groupId>
            <artifactId>jruby-stdlib</artifactId>
            <version>${jruby.version}</version>
            <scope>runtime</scope>
        </dependency>
        <!-- Jackson for data serialization -->
        <dependency>
            <groupId>com.fasterxml.jackson.core</groupId>
            <artifactId>jackson-core</artifactId>
            <version>${jackson.version}</version>
        </dependency>
        <dependency>
            <groupId>com.fasterxml.jackson.core</groupId>
            <artifactId>jackson-annotations</artifactId>
            <version>${jackson.version}</version>
        </dependency>
        <dependency>
            <groupId>com.fasterxml.jackson.core</groupId>
            <artifactId>jackson-databind</artifactId>
            <version>${jackson.version}</version>
        </dependency>
        <!-- Enables reading the formats.yml file -->
        <dependency>
            <groupId>com.fasterxml.jackson.dataformat</groupId>
            <artifactId>jackson-dataformat-yaml</artifactId>
            <version>${jackson.version}</version>
        </dependency>
        <!-- Makes Jackson aware of JDK8 date/time objects -->
        <dependency>
            <groupId>com.fasterxml.jackson.datatype</groupId>
            <artifactId>jackson-datatype-jsr310</artifactId>
            <version>${jackson.version}</version>
        </dependency>
        <!-- Enables Jackson to handle Optionals -->
        <dependency>
            <groupId>com.fasterxml.jackson.datatype</groupId>
            <artifactId>jackson-datatype-jdk8</artifactId>
            <version>${jackson.version}</version>
        </dependency>
        <!-- Provides Velocity for the landing and error page templates -->
        <dependency>
            <groupId>org.apache.velocity</groupId>
            <artifactId>velocity-engine-core</artifactId>
            <version>2.0</version>
        </dependency>
        <!-- Selenium is used to test the control panel, using a headless HtmlUnit
        browser. -->
        <dependency>
            <groupId>org.seleniumhq.selenium</groupId>
            <artifactId>htmlunit-driver</artifactId>
            <version>2.21</version>
            <scope>test</scope>
        </dependency>
        <dependency>
            <groupId>org.seleniumhq.selenium</groupId>
            <artifactId>selenium-api</artifactId>
            <version>2.53.0</version>
            <scope>test</scope>
        </dependency>
        <dependency>
            <groupId>org.seleniumhq.selenium</groupId>
            <artifactId>selenium-support</artifactId>
            <version>2.53.0</version>
            <scope>test</scope>
        </dependency>
        <!-- Logging interface used by the application -->
        <dependency>
            <groupId>org.slf4j</groupId>
            <artifactId>slf4j-api</artifactId>
            <version>1.7.25</version>
        </dependency>
        <!-- intercepts jcl log messages from Commons etc. -->
        <dependency>
            <groupId>org.slf4j</groupId>
            <artifactId>jcl-over-slf4j</artifactId>
            <version>1.7.25</version>
        </dependency>
        <!-- Assembles the release zip archive. -->
        <dependency>
            <groupId>org.apache.maven.plugins</groupId>
            <artifactId>maven-assembly-plugin</artifactId>
            <version>3.1.1</version>
            <type>maven-plugin</type>
        </dependency>
        <!-- Used by S3Source & S3Cache -->
        <dependency>
            <groupId>software.amazon.awssdk</groupId>
            <artifactId>bom</artifactId>
            <version>${aws-sdk.version}</version>
            <type>pom</type>
        </dependency>
        <dependency>
            <groupId>software.amazon.awssdk</groupId>
            <artifactId>s3</artifactId>
            <version>${aws-sdk.version}</version>
        </dependency>
        <!--
        <dependency>
            <groupId>software.amazon.awssdk</groupId>
            <artifactId>apache-client</artifactId>
            <version>${aws-sdk.version}</version>
        </dependency>
        -->
        <dependency>
            <groupId>software.amazon.awssdk</groupId>
            <artifactId>url-connection-client</artifactId>
            <version>${aws-sdk.version}</version>
        </dependency>
    </dependencies>

    <repositories>
        <repository>
            <id>osgeo</id>
            <name>OSGeo Release Repository</name>
            <url>https://repo.osgeo.org/repository/release/</url>
            <snapshots>
                <enabled>false</enabled>
            </snapshots>
            <releases>
                <enabled>true</enabled>
            </releases>
        </repository>
    </repositories>

    <build>
        <plugins>
            <plugin>
                <groupId>org.apache.maven.plugins</groupId>
                <artifactId>maven-surefire-plugin</artifactId>
                <version>${surefire.version}</version>
                <configuration>
                    <runOrder>random</runOrder>
                    <reuseForks>false</reuseForks>
                </configuration>
            </plugin>

            <!-- Find bugs with mvn spotbugs:spotbugs spotbugs:gui -->
            <plugin>
                <groupId>com.github.spotbugs</groupId>
                <artifactId>spotbugs-maven-plugin</artifactId>
                <version>4.1.3</version>
                <dependencies>
                    <!-- overwrite dependency on spotbugs if you want to specify the version of spotbugs -->
                    <dependency>
                        <groupId>com.github.spotbugs</groupId>
                        <artifactId>spotbugs</artifactId>
                        <version>4.1.4</version>
                    </dependency>
                </dependencies>
                <configuration>
                    <excludeFilterFile>spotbugsfilter.xml</excludeFilterFile>
                </configuration>
            </plugin>

            <plugin>
                <groupId>org.apache.maven.plugins</groupId>
                <artifactId>maven-compiler-plugin</artifactId>
                <version>3.8.1</version>
                <configuration>
                    <source>${maven.compile.source}</source>
                    <target>${maven.compile.target}</target>
                    <useIncrementalCompilation>false</useIncrementalCompilation>
                </configuration>
            </plugin>

            <plugin>
                <groupId>org.apache.maven.plugins</groupId>
                <artifactId>maven-shade-plugin</artifactId>
                <version>3.2.1</version>
                <configuration>
                    <createDependencyReducedPom>false</createDependencyReducedPom>
                    <transformers>
                        <transformer implementation="org.apache.maven.plugins.shade.resource.ServicesResourceTransformer"/>
                        <transformer implementation="org.apache.maven.plugins.shade.resource.ManifestResourceTransformer">
                            <manifestEntries>
                                <Main-Class>edu.illinois.library.cantaloupe.StandaloneEntry</Main-Class>
                                <Specification-Vendor>University of Illinois at Urbana-Champaign Library</Specification-Vendor>
                                <Implementation-Vendor>University of Illinois at Urbana-Champaign Library</Implementation-Vendor>
                                <Implementation-Vendor-Id>${project.groupId}</Implementation-Vendor-Id>
                                <Implementation-Version>${project.version}</Implementation-Version>
                                <Implementation-URL>${project.url}</Implementation-URL>
                                <X-Compile-Source-JDK>${maven.compile.source}</X-Compile-Source-JDK>
                                <X-Compile-Target-JDK>${maven.compile.target}</X-Compile-Target-JDK>
                            </manifestEntries>
                        </transformer>
                    </transformers>
                    <filters>
                        <filter>
                            <artifact>*:*</artifact>
                            <excludes>
                                <exclude>META-INF/*.SF</exclude>
                                <exclude>META-INF/*.DSA</exclude>
                                <exclude>META-INF/*.RSA</exclude>
                            </excludes>
                        </filter>
                    </filters>
                </configuration>
                <executions>
                    <execution>
                        <phase>package</phase>
                        <goals>
                            <goal>shade</goal>
                        </goals>
                    </execution>
                </executions>
            </plugin>

            <!-- Assemble the JAR into a release package. -->
            <plugin>
                <artifactId>maven-assembly-plugin</artifactId>
                <version>3.1.1</version>
                <executions>
                    <execution>
                        <phase>package</phase>
                        <goals>
                            <goal>single</goal>
                        </goals>
                    </execution>
                </executions>
                <configuration>
                    <appendAssemblyId>false</appendAssemblyId>
                    <descriptors>
                        <descriptor>${basedir}/assembly.xml</descriptor>
                    </descriptors>
                </configuration>
            </plugin>

            <!-- Enables running with mvn exec:java -->
            <plugin>
                <groupId>org.codehaus.mojo</groupId>
                <artifactId>exec-maven-plugin</artifactId>
                <version>1.6.0</version>
                <configuration>
                    <mainClass>edu.illinois.library.cantaloupe.StandaloneEntry</mainClass>
                    <classpathScope>compile</classpathScope>
                </configuration>
            </plugin>

            <plugin>
                <groupId>org.owasp</groupId>
                <artifactId>dependency-check-maven</artifactId>
                <version>5.2.4</version>
                <executions>
                    <execution>
                        <goals>
                            <goal>check</goal>
                        </goals>
                    </execution>
                </executions>
              </plugin>
        </plugins>
    </build>

    <profiles>
        <profile>
            <id>nodeps</id>
            <activation>
                <activeByDefault>false</activeByDefault>
            </activation>
            <build>
                <plugins>
                    <plugin>
                        <groupId>org.apache.maven.plugins</groupId>
                        <artifactId>maven-surefire-plugin</artifactId>
                        <version>${surefire.version}</version>
                        <configuration>
                            <runOrder>random</runOrder>
                            <reuseForks>false</reuseForks>
                            <excludes>
                                <exclude>AzureStorage*Test</exclude>
                                <exclude>FfmpegProcessorTest</exclude>
                                <exclude>*Kakadu*Test</exclude>
                                <exclude>OpenJpegProcessorTest</exclude>
                                <exclude>GrokProcessorTest</exclude>
                                <exclude>RedisCacheTest</exclude>
                                <exclude>TurboJpegProcessorTest</exclude>
                                <exclude>TurboJPEG*Test</exclude>
                            </excludes>
                        </configuration>
                    </plugin>
                </plugins>
            </build>
        </profile>
        <profile>
            <id>freedeps</id>
            <activation>
                <activeByDefault>false</activeByDefault>
            </activation>
            <build>
                <plugins>
                    <plugin>
                        <groupId>org.apache.maven.plugins</groupId>
                        <artifactId>maven-surefire-plugin</artifactId>
                        <version>${surefire.version}</version>
                        <configuration>
                            <runOrder>random</runOrder>
                            <reuseForks>false</reuseForks>
                            <excludes>
                                <exclude>Azure*Test</exclude>
                            </excludes>
                        </configuration>
                    </plugin>
                </plugins>
            </build>
        </profile>
        <profile>
            <id>benchmark</id>
            <properties>
                <skipTests>true</skipTests>
                <benchmark>edu.illinois</benchmark>
            </properties>
            <build>
                <plugins>
                    <plugin>
                        <groupId>org.apache.maven.plugins</groupId>
                        <artifactId>maven-compiler-plugin</artifactId>
                        <configuration>
                            <testIncludes>
                                <testInclude>**/*</testInclude>
                            </testIncludes>
                        </configuration>
                    </plugin>
                    <plugin>
                        <groupId>org.codehaus.mojo</groupId>
                        <artifactId>exec-maven-plugin</artifactId>
                        <executions>
                            <execution>
                                <id>benchmark</id>
                                <phase>test</phase>
                                <goals>
                                    <goal>exec</goal>
                                </goals>
                                <configuration>
                                    <classpathScope>test</classpathScope>
                                    <executable>java</executable>
                                    <arguments>
                                        <argument>-classpath</argument>
                                        <classpath/>
                                        <argument>org.openjdk.jmh.Main
                                        </argument>
                                        <argument>-rf</argument>
                                        <argument>json</argument>
                                        <argument>-rff</argument>
                                        <argument>
                                            target/jmh-result.${benchmark}.json
                                        </argument>
                                        <argument>${benchmark}</argument>
                                    </arguments>
                                </configuration>
                            </execution>
                        </executions>
                    </plugin>
                </plugins>
            </build>
        </profile>
    </profiles>
</project><|MERGE_RESOLUTION|>--- conflicted
+++ resolved
@@ -4,13 +4,8 @@
     <modelVersion>4.0.0</modelVersion>
     <groupId>edu.illinois.library.cantaloupe</groupId>
     <artifactId>cantaloupe</artifactId>
-<<<<<<< HEAD
     <packaging>jar</packaging>
     <version>5.0.5</version>
-=======
-    <packaging>war</packaging>
-    <version>4.1.11</version>
->>>>>>> 0aafd868
     <name>Cantaloupe</name>
     <url>https://cantaloupe-project.github.io/</url>
     <inceptionYear>2015</inceptionYear>
@@ -22,18 +17,10 @@
         <project.reporting.outputEncoding>UTF-8</project.reporting.outputEncoding>
         <aws-sdk.version>2.15.28</aws-sdk.version>
         <jackson.version>2.11.0</jackson.version>
-<<<<<<< HEAD
         <jetty.version>9.4.34.v20201102</jetty.version>
         <jruby.version>9.2.17.0</jruby.version>
+        <logback.version>1.2.8</logback.version>
         <surefire.version>3.0.0-M3</surefire.version>
-=======
-        <logback.version>1.2.8</logback.version>
-        <!-- N.B.: Jetty does not use semantic versioning. New x.x.x releases
-        frequently break features and API. -->
-        <jetty.version>9.4.24.v20191120</jetty.version>
-        <jruby.version>9.2.11.1</jruby.version>
-        <surefire.version>2.21.0</surefire.version>
->>>>>>> 0aafd868
     </properties>
 
     <developers>
