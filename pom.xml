<project xmlns="http://maven.apache.org/POM/4.0.0"
         xmlns:xsi="http://www.w3.org/2001/XMLSchema-instance"
         xsi:schemaLocation="http://maven.apache.org/POM/4.0.0 http://maven.apache.org/maven-v4_0_0.xsd">
    <modelVersion>4.0.0</modelVersion>
    <groupId>edu.illinois.library.cantaloupe</groupId>
    <artifactId>cantaloupe</artifactId>
    <packaging>war</packaging>
<<<<<<< HEAD
    <version>5.0-SNAPSHOT</version>
=======
    <version>4.1.5</version>
>>>>>>> 7dc32d60
    <name>Cantaloupe</name>
    <url>https://cantaloupe-project.github.io/</url>
    <inceptionYear>2015</inceptionYear>

    <properties>
        <project.build.sourceEncoding>UTF-8</project.build.sourceEncoding>
        <project.reporting.outputEncoding>UTF-8</project.reporting.outputEncoding>
        <aws-sdk.version>1.11.538</aws-sdk.version>
        <jackson.version>2.9.10</jackson.version>
        <jackson.databind.version>2.9.10.1</jackson.databind.version>
        <jetty.version>9.4.24.v20191120</jetty.version>
        <jruby.version>9.2.9.0</jruby.version>
        <surefire.version>3.0.0-M3</surefire.version>
    </properties>

    <developers>
        <developer>
            <id>alexd</id>
            <name>Alex Dolski</name>
            <email>alexd@n-ary.net</email>
<<<<<<< HEAD
            <organization>University of Illinois at Urbana-Champaign Library</organization>
=======
            <organization>University of Illinois at Urbana-Champaign Library
            </organization>
>>>>>>> 7dc32d60
            <organizationUrl>https://www.library.illinois.edu/</organizationUrl>
            <roles>
                <role>founder</role>
                <role>lead</role>
                <role>developer</role>
                <role>debugger</role>
                <role>reviewer</role>
                <role>support</role>
                <role>maintainer</role>
            </roles>
            <timezone>-6</timezone>
        </developer>
    </developers>

    <scm>
        <connection>scm:git:git://github.com/cantaloupe-project/cantaloupe</connection>
        <developerConnection>scm:git:git@github.com:cantaloupe-project/cantaloupe</developerConnection>
        <tag>HEAD</tag>
        <url>https://github.com/cantaloupe-project/cantaloupe</url>
    </scm>
    <issueManagement>
        <system>GitHub Issues</system>
        <url>https://github.com/cantaloupe-project/cantaloupe/issues</url>
    </issueManagement>

    <dependencies>
        <!-- Used by RedisCache -->
        <dependency>
            <groupId>biz.paluch.redis</groupId>
            <artifactId>lettuce</artifactId>
            <version>4.5.0.Final</version>
        </dependency>
        <!-- The application logger. -->
        <dependency>
            <groupId>ch.qos.logback</groupId>
            <artifactId>logback-classic</artifactId>
            <version>1.2.3</version>
        </dependency>
        <dependency>
            <groupId>ch.qos.logback</groupId>
            <artifactId>logback-core</artifactId>
            <version>1.2.3</version>
        </dependency>
        <!-- Allow the use of Logstash encoders with logback -->
        <dependency>
            <groupId>net.logstash.logback</groupId>
            <artifactId>logstash-logback-encoder</artifactId>
            <version>6.1</version>
        </dependency>
        <!-- Used by S3Cache and DynamoDBCache-->
        <dependency>
            <groupId>com.amazonaws</groupId>
            <artifactId>aws-java-sdk-core</artifactId>
            <version>${aws-sdk.version}</version>
        </dependency>
        <dependency>
            <groupId>com.amazonaws</groupId>
            <artifactId>aws-java-sdk-s3</artifactId>
            <version>${aws-sdk.version}</version>
        </dependency>
        <!-- Used by DynamoDBCache -->
        <dependency>
            <groupId>com.amazonaws</groupId>
            <artifactId>aws-java-sdk-dynamodb</artifactId>
            <version>${aws-sdk.version}</version>
        </dependency>
        <!-- Heap-based object cache: https://github.com/ben-manes/caffeine-->
        <dependency>
            <groupId>com.github.ben-manes.caffeine</groupId>
            <artifactId>caffeine</artifactId>
            <version>2.5.6</version>
        </dependency>
        <!-- Used in tests to test that System.exit() is called -->
        <dependency>
            <groupId>com.github.stefanbirkner</groupId>
            <artifactId>system-rules</artifactId>
            <version>1.19.0</version>
            <scope>test</scope>
        </dependency>
        <!-- Used by HeapCache -->
        <dependency>
            <groupId>com.google.protobuf</groupId>
            <artifactId>protobuf-java</artifactId>
            <version>3.5.1</version>
        </dependency>
        <!-- Used by JdbcSourceTest and JdbcCacheTest -->
        <dependency>
            <groupId>com.h2database</groupId>
            <artifactId>h2</artifactId>
            <version>1.4.196</version>
            <scope>test</scope>
        </dependency>
        <!-- Used by com.mortennobel.imagescaling -->
        <dependency>
            <groupId>com.jhlabs</groupId>
            <artifactId>filters</artifactId>
            <version>2.0.235-1</version>
        </dependency>
        <!-- Used by AzureStorageSource and AzureStorageCache-->
        <dependency>
            <groupId>com.microsoft.azure</groupId>
            <artifactId>azure-storage</artifactId>
            <version>5.2.0</version>
        </dependency>
        <!-- HTTP client used by HttpSource
        Also a transitive dependency of io.minio:minio. -->
        <dependency>
            <groupId>com.squareup.okhttp3</groupId>
            <artifactId>okhttp</artifactId>
            <version>3.13.1</version>
        </dependency>
        <!-- Provides a JDBC connection pool for JdbcSource and JdbcCache -->
        <dependency>
            <groupId>com.zaxxer</groupId>
            <artifactId>HikariCP</artifactId>
            <version>2.7.2</version>
        </dependency>
        <!-- Manages the test configuration. -->
        <dependency>
            <groupId>commons-configuration</groupId>
            <artifactId>commons-configuration</artifactId>
            <version>1.10</version>
            <scope>test</scope>
        </dependency>
        <!-- IOUtils is used widely -->
        <dependency>
            <groupId>commons-io</groupId>
            <artifactId>commons-io</artifactId>
            <version>2.4</version>
        </dependency>
        <dependency>
            <groupId>edu.illinois.library</groupId>
            <artifactId>imageio-xpm</artifactId>
            <version>1.0</version>
        </dependency>
        <!-- Used by S3SourceTest and S3CacheTest -->
        <dependency>
            <groupId>io.findify</groupId>
            <artifactId>s3mock_2.12</artifactId>
            <version>0.2.4</version>
            <scope>test</scope>
        </dependency>
        <!-- S3 client for S3Source -->
        <dependency>
            <groupId>io.minio</groupId>
            <artifactId>minio</artifactId>
            <version>6.0.11</version>
        </dependency>
        <!-- Dependency on part of Java EE that's available by default in Java 8
        but not 9 -->
        <dependency>
            <groupId>javax.xml.bind</groupId>
            <artifactId>jaxb-api</artifactId>
            <version>2.3.0</version>
        </dependency>
        <!-- Enhanced ImageIO TIFF plugin supporting BigTIFF:
         https://github.com/geosolutions-it/imageio-ext/ -->
        <dependency>
            <groupId>it.geosolutions.imageio-ext</groupId>
            <artifactId>imageio-ext-tiff</artifactId>
            <version>1.1.19</version>
        </dependency>
        <dependency>
            <groupId>javax.servlet</groupId>
            <artifactId>javax.servlet-api</artifactId>
            <version>3.1.0</version>
            <scope>provided</scope>
        </dependency>
        <dependency>
            <groupId>org.apache.commons</groupId>
            <artifactId>commons-lang3</artifactId>
            <version>3.6</version>
        </dependency>
        <!-- This is used to fix a CVE-2015-6420 in commons-collections-3.2.1, a
        transitive dependency -->
        <dependency>
            <groupId>commons-collections</groupId>
            <artifactId>commons-collections</artifactId>
            <version>3.2.2</version>
        </dependency>
        <!-- Provides PDFBox for PdfBoxProcessor. Note that there are also some
        other dependencies in this POM used only by PDFBox. -->
        <dependency>
            <groupId>org.apache.pdfbox</groupId>
            <artifactId>pdfbox</artifactId>
            <version>2.0.15</version>
        </dependency>
        <!-- Assists PDFBox in decoding JBIG2-encoded images -->
        <dependency>
            <groupId>org.apache.pdfbox</groupId>
            <artifactId>jbig2-imageio</artifactId>
            <version>3.0.0</version>
        </dependency>
        <!-- JUnit for unit tests. -->
        <dependency>
            <groupId>org.junit.jupiter</groupId>
            <artifactId>junit-jupiter-engine</artifactId>
            <version>5.4.2</version>
            <scope>test</scope>
        </dependency>
        <!-- Performance tests -->
        <dependency>
            <groupId>org.openjdk.jmh</groupId>
            <artifactId>jmh-core</artifactId>
            <version>1.19</version>
            <scope>test</scope>
        </dependency>
        <dependency>
            <groupId>org.openjdk.jmh</groupId>
            <artifactId>jmh-generator-annprocess</artifactId>
            <version>1.19</version>
            <scope>test</scope>
        </dependency>
        <!-- Assists in parsing XMP metadata in RDF/XML -->
        <dependency>
            <groupId>org.apache.jena</groupId>
            <artifactId>jena-core</artifactId>
            <version>3.13.1</version>
        </dependency>
        <dependency>
            <groupId>org.apache.jena</groupId>
            <artifactId>jena-arq</artifactId>
            <version>3.13.1</version>
        </dependency>
        <!-- Used for media type detection -->
        <dependency>
            <groupId>org.apache.tika</groupId>
            <artifactId>tika-core</artifactId>
            <version>1.22</version>
        </dependency>
        <!-- Assists PDFBox in decoding certain PDFs -->
        <dependency>
            <groupId>org.bouncycastle</groupId>
            <artifactId>bcprov-jdk15on</artifactId>
            <version>1.64</version>
        </dependency>
        <!-- Supports <if> expressions in logback.xml -->
        <dependency>
            <groupId>org.codehaus.janino</groupId>
            <artifactId>janino</artifactId>
            <version>2.7.8</version>
        </dependency>
        <!-- Provides HTTP/2 support in the Jetty server.
        N.B.: ALPN support is in a different module. -->
        <dependency>
            <groupId>org.eclipse.jetty.http2</groupId>
            <artifactId>http2-server</artifactId>
            <version>${jetty.version}</version>
        </dependency>
        <!-- Enables support for ALPN in Jetty server.
        N.B.: in Java 8, this requires an alpn-boot JAR on the boot classpath. -->
        <dependency>
            <groupId>org.eclipse.jetty</groupId>
            <artifactId>jetty-alpn-server</artifactId>
            <version>${jetty.version}</version>
        </dependency>
        <!-- Enables Jetty server to support the ALPN built into Java 9 -->
        <dependency>
            <groupId>org.eclipse.jetty</groupId>
            <artifactId>jetty-alpn-java-server</artifactId>
            <version>${jetty.version}</version>
        </dependency>
        <!-- Used by HttpSource -->
        <dependency>
            <groupId>org.eclipse.jetty</groupId>
            <artifactId>jetty-http</artifactId>
            <version>${jetty.version}</version>
        </dependency>
        <dependency>
            <groupId>org.eclipse.jetty</groupId>
            <artifactId>jetty-io</artifactId>
            <version>${jetty.version}</version>
        </dependency>
        <!-- Provides the standalone servlet container -->
        <dependency>
            <groupId>org.eclipse.jetty</groupId>
            <artifactId>jetty-util</artifactId>
            <version>${jetty.version}</version>
        </dependency>
        <dependency>
            <groupId>org.eclipse.jetty</groupId>
            <artifactId>jetty-server</artifactId>
            <version>${jetty.version}</version>
        </dependency>
        <dependency>
            <groupId>org.eclipse.jetty</groupId>
            <artifactId>jetty-servlet</artifactId>
            <version>${jetty.version}</version>
        </dependency>
        <dependency>
            <groupId>org.eclipse.jetty</groupId>
            <artifactId>jetty-webapp</artifactId>
            <version>${jetty.version}</version>
        </dependency>
        <!-- JRuby is used to execute delegate script methods. -->
        <dependency>
            <groupId>org.jruby</groupId>
            <artifactId>jruby-core</artifactId>
            <version>${jruby.version}</version>
        </dependency>
        <!-- Needed by tests, but not necessary at compile time. -->
        <dependency>
            <groupId>org.jruby</groupId>
            <artifactId>jruby-stdlib</artifactId>
            <version>${jruby.version}</version>
            <scope>runtime</scope>
        </dependency>
        <!-- Jackson for data serialization -->
        <dependency>
            <groupId>com.fasterxml.jackson.core</groupId>
            <artifactId>jackson-core</artifactId>
            <version>${jackson.version}</version>
        </dependency>
        <dependency>
            <groupId>com.fasterxml.jackson.core</groupId>
            <artifactId>jackson-annotations</artifactId>
            <version>${jackson.version}</version>
        </dependency>
        <dependency>
            <groupId>com.fasterxml.jackson.core</groupId>
            <artifactId>jackson-databind</artifactId>
            <version>${jackson.databind.version}</version>
        </dependency>
        <!-- Makes Jackson aware of JDK8 date/time objects -->
        <dependency>
            <groupId>com.fasterxml.jackson.datatype</groupId>
            <artifactId>jackson-datatype-jsr310</artifactId>
            <version>${jackson.version}</version>
        </dependency>
        <!-- Enables Jackson to handle Optionals -->
        <dependency>
            <groupId>com.fasterxml.jackson.datatype</groupId>
            <artifactId>jackson-datatype-jdk8</artifactId>
            <version>${jackson.version}</version>
        </dependency>
        <!-- Provides Velocity for the landing and error page templates -->
        <dependency>
            <groupId>org.apache.velocity</groupId>
            <artifactId>velocity-engine-core</artifactId>
            <version>2.0</version>
        </dependency>
        <!-- Selenium is used to test the control panel, using a headless HtmlUnit
        browser. -->
        <dependency>
            <groupId>org.seleniumhq.selenium</groupId>
            <artifactId>htmlunit-driver</artifactId>
            <version>2.21</version>
            <scope>test</scope>
        </dependency>
        <dependency>
            <groupId>org.seleniumhq.selenium</groupId>
            <artifactId>selenium-api</artifactId>
            <version>2.53.0</version>
            <scope>test</scope>
        </dependency>
        <dependency>
            <groupId>org.seleniumhq.selenium</groupId>
            <artifactId>selenium-support</artifactId>
            <version>2.53.0</version>
            <scope>test</scope>
        </dependency>
        <!-- Logging interface used by the application -->
        <dependency>
            <groupId>org.slf4j</groupId>
            <artifactId>slf4j-api</artifactId>
            <version>1.7.25</version>
        </dependency>
        <!-- intercepts jcl log messages from Commons etc. -->
        <dependency>
            <groupId>org.slf4j</groupId>
            <artifactId>jcl-over-slf4j</artifactId>
            <version>1.7.25</version>
        </dependency>
        <!-- Assembles the release zip archive. -->
        <dependency>
            <groupId>org.apache.maven.plugins</groupId>
            <artifactId>maven-assembly-plugin</artifactId>
            <version>3.1.1</version>
            <type>maven-plugin</type>
        </dependency>
    </dependencies>

    <repositories>
        <!-- Provides imageio-ext-tiff -->
        <repository>
            <id>imageio-ext-repository</id>
            <name>imageio-ext Repository</name>
            <url>https://maven.geo-solutions.it/</url>
        </repository>
    </repositories>

    <build>
        <plugins>
            <plugin>
                <groupId>org.apache.maven.plugins</groupId>
                <artifactId>maven-surefire-plugin</artifactId>
                <version>${surefire.version}</version>
                <configuration>
                    <runOrder>random</runOrder>
                    <reuseForks>false</reuseForks>
                </configuration>
            </plugin>

            <!-- Find bugs with mvn findbugs:findbugs findbugs:gui -->
            <plugin>
                <groupId>org.codehaus.mojo</groupId>
                <artifactId>findbugs-maven-plugin</artifactId>
                <version>3.0.1</version>
            </plugin>

            <plugin>
                <groupId>org.apache.maven.plugins</groupId>
                <artifactId>maven-compiler-plugin</artifactId>
                <version>3.8.1</version>
                <configuration>
                    <source>11</source>
                    <target>11</target>
                    <useIncrementalCompilation>false</useIncrementalCompilation>
                </configuration>
            </plugin>

            <!-- About the build: it's easy to build a JAR using the Maven Shade
            plugin, and it's easy to build a WAR using the Maven WAR plugin. However,
            this application is packaged as a special WAR that can also be run like a
            JAR, and there's no all-in-one Maven plugin for that. So, from here, we
            have to go through a sequence of steps to build the custom WAR. -->

            <!-- The first step is to unpack dependencies (direct and transient)
            needed in standalone mode into the root, for compatibility with
            `java -jar` invocation. Note that this plugin is not smart about handling
            dependencies with the same filename, which mainly is a problem with
            same-named META-INF/services files from e.g. Jetty, so we will have to
            work around that in a later step. -->
            <plugin>
                <groupId>org.apache.maven.plugins</groupId>
                <artifactId>maven-dependency-plugin</artifactId>
                <version>3.0.2</version>
                <executions>
                    <execution>
                        <id>unpack-dependencies</id>
                        <phase>prepare-package</phase>
                        <goals>
                            <goal>unpack-dependencies</goal>
                        </goals>
                        <configuration>
                            <excludes>**/META-INF/*.DSA, **/META-INF/*.MF,
                                **/META-INF/*.RSA, **/META-INF/*.SF,
                                **/META-INF/*.txt
                            </excludes>
                            <includeGroupIds>
                                javax.servlet,
                                org.eclipse.jetty
                            </includeGroupIds>
                            <outputDirectory>
                                ${project.build.directory}/${project.artifactId}-${project.version}
                            </outputDirectory>
                        </configuration>
                    </execution>
                </executions>
            </plugin>

            <!-- The previous step copied only dependencies. Now we copy the
            application classes needed for standalone mode into the root. -->
            <plugin>
                <artifactId>maven-antrun-plugin</artifactId>
                <executions>
                    <execution>
                        <id>copy-standalone-classes-to-root</id>
                        <phase>prepare-package</phase>
                        <goals>
                            <goal>run</goal>
                        </goals>
                        <configuration>
                            <tasks>
                                <copy todir="${project.build.directory}/${project.artifactId}-${project.version}/">
                                    <fileset dir="${project.build.directory}/classes/">
                                        <include name="edu/illinois/library/cantaloupe/config/*"/>
                                        <include name="edu/illinois/library/cantaloupe/util/FilesystemWatcher.class"/>
                                        <include name="edu/illinois/library/cantaloupe/util/FilesystemWatcher$Callback.class"/>
                                        <include name="edu/illinois/library/cantaloupe/util/StringUtils.class"/>
                                        <include name="edu/illinois/library/cantaloupe/util/SystemUtils.class"/>
                                        <include name="edu/illinois/library/cantaloupe/Application.class"/>
                                        <include name="edu/illinois/library/cantaloupe/ApplicationServer.class"/>
                                        <include name="edu/illinois/library/cantaloupe/StandaloneEntry.class"/>
                                    </fileset>
                                </copy>
                            </tasks>
                        </configuration>
                    </execution>

                    <!-- And also add back a missing Jetty service that didn't get
                    copied in the unpack-dependencies execution. -->
                    <execution>
                        <id>finalize-services</id>
                        <phase>prepare-package</phase>
                        <goals>
                            <goal>run</goal>
                        </goals>
                        <configuration>
                            <tasks>
                                <echo file="${project.build.directory}/${project.artifactId}-${project.version}/META-INF/services/org.eclipse.jetty.http.HttpFieldPreEncoder"
                                      append="true">
                                    ${line.separator}org.eclipse.jetty.http2.hpack.HpackFieldPreEncoder
                                </echo>
                            </tasks>
                        </configuration>
                    </execution>
                </executions>
            </plugin>

            <!-- Create the war file from the stuff we just unpacked. -->
            <plugin>
                <groupId>org.apache.maven.plugins</groupId>
                <artifactId>maven-war-plugin</artifactId>
                <version>3.2.0</version>
                <executions>
                    <execution>
                        <id>create-war</id>
                        <phase>package</phase>
                        <goals>
                            <goal>war</goal>
                        </goals>
                        <configuration>
                            <archive>
                                <manifest>
                                    <mainClass>
                                        edu.illinois.library.cantaloupe.StandaloneEntry
                                    </mainClass>
                                    <addDefaultImplementationEntries>true
                                    </addDefaultImplementationEntries>
                                    <addDefaultSpecificationEntries>true
                                    </addDefaultSpecificationEntries>
                                </manifest>
                            </archive>
                        </configuration>
                    </execution>
                </executions>
            </plugin>

            <!-- Assemble the created war into a release package. -->
            <plugin>
                <artifactId>maven-assembly-plugin</artifactId>
                <version>3.1.1</version>
                <executions>
                    <execution>
                        <phase>package</phase>
                        <goals>
                            <goal>single</goal>
                        </goals>
                    </execution>
                </executions>
                <configuration>
                    <appendAssemblyId>false</appendAssemblyId>
                    <descriptors>
                        <descriptor>${basedir}/assembly.xml</descriptor>
                    </descriptors>
                </configuration>
            </plugin>

            <!-- Enables running with mvn exec:java -->
            <plugin>
                <groupId>org.codehaus.mojo</groupId>
                <artifactId>exec-maven-plugin</artifactId>
                <version>1.2.1</version>
                <configuration>
                    <mainClass>edu.illinois.library.cantaloupe.StandaloneEntry</mainClass>
                </configuration>
            </plugin>

            <plugin>
                <groupId>org.owasp</groupId>
                <artifactId>dependency-check-maven</artifactId>
                <version>5.2.4</version>
                <executions>
                    <execution>
                        <goals>
                            <goal>check</goal>
                        </goals>
                    </execution>
                </executions>
              </plugin>
        </plugins>
    </build>

    <profiles>
        <profile>
            <id>nodeps</id>
            <activation>
                <activeByDefault>false</activeByDefault>
            </activation>
            <build>
                <plugins>
                    <plugin>
                        <groupId>org.apache.maven.plugins</groupId>
                        <artifactId>maven-surefire-plugin</artifactId>
                        <version>${surefire.version}</version>
                        <configuration>
                            <runOrder>random</runOrder>
                            <reuseForks>false</reuseForks>
                            <excludes>
                                <exclude>AzureStorage*Test</exclude>
                                <exclude>DynamoDB*Test</exclude>
                                <exclude>FfmpegProcessorTest</exclude>
                                <exclude>*Kakadu*Test</exclude>
                                <exclude>OpenJpegProcessorTest</exclude>
                                <exclude>RedisCacheTest</exclude>
                                <exclude>TurboJpegProcessorTest</exclude>
                                <exclude>TurboJPEG*Test</exclude>
                            </excludes>
                        </configuration>
                    </plugin>
                </plugins>
            </build>
        </profile>
        <profile>
            <id>freedeps</id>
            <activation>
                <activeByDefault>false</activeByDefault>
            </activation>
            <build>
                <plugins>
                    <plugin>
                        <groupId>org.apache.maven.plugins</groupId>
                        <artifactId>maven-surefire-plugin</artifactId>
                        <version>${surefire.version}</version>
                        <configuration>
                            <runOrder>random</runOrder>
                            <reuseForks>false</reuseForks>
                            <excludes>
                                <exclude>Azure*Test</exclude>
                            </excludes>
                        </configuration>
                    </plugin>
                </plugins>
            </build>
        </profile>
        <profile>
            <id>benchmark</id>
            <properties>
                <skipTests>true</skipTests>
                <benchmark>edu.illinois</benchmark>
            </properties>
            <build>
                <plugins>
                    <plugin>
                        <groupId>org.apache.maven.plugins</groupId>
                        <artifactId>maven-compiler-plugin</artifactId>
                        <configuration>
                            <testIncludes>
                                <testInclude>**/*</testInclude>
                            </testIncludes>
                        </configuration>
                    </plugin>
                    <plugin>
                        <groupId>org.codehaus.mojo</groupId>
                        <artifactId>exec-maven-plugin</artifactId>
                        <executions>
                            <execution>
                                <id>benchmark</id>
                                <phase>test</phase>
                                <goals>
                                    <goal>exec</goal>
                                </goals>
                                <configuration>
                                    <classpathScope>test</classpathScope>
                                    <executable>java</executable>
                                    <arguments>
                                        <argument>-classpath</argument>
                                        <classpath/>
                                        <argument>org.openjdk.jmh.Main
                                        </argument>
                                        <argument>-rf</argument>
                                        <argument>json</argument>
                                        <argument>-rff</argument>
                                        <argument>
                                            target/jmh-result.${benchmark}.json
                                        </argument>
                                        <argument>${benchmark}</argument>
                                    </arguments>
                                </configuration>
                            </execution>
                        </executions>
                    </plugin>
                </plugins>
            </build>
        </profile>
    </profiles>
</project><|MERGE_RESOLUTION|>--- conflicted
+++ resolved
@@ -5,11 +5,7 @@
     <groupId>edu.illinois.library.cantaloupe</groupId>
     <artifactId>cantaloupe</artifactId>
     <packaging>war</packaging>
-<<<<<<< HEAD
     <version>5.0-SNAPSHOT</version>
-=======
-    <version>4.1.5</version>
->>>>>>> 7dc32d60
     <name>Cantaloupe</name>
     <url>https://cantaloupe-project.github.io/</url>
     <inceptionYear>2015</inceptionYear>
@@ -30,12 +26,7 @@
             <id>alexd</id>
             <name>Alex Dolski</name>
             <email>alexd@n-ary.net</email>
-<<<<<<< HEAD
             <organization>University of Illinois at Urbana-Champaign Library</organization>
-=======
-            <organization>University of Illinois at Urbana-Champaign Library
-            </organization>
->>>>>>> 7dc32d60
             <organizationUrl>https://www.library.illinois.edu/</organizationUrl>
             <roles>
                 <role>founder</role>
