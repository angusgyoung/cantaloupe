--- conflicted
+++ resolved
@@ -12,25 +12,13 @@
 
     <properties>
         <project.build.sourceEncoding>UTF-8</project.build.sourceEncoding>
-<<<<<<< HEAD
         <project.reporting.outputEncoding>UTF-8</project.reporting.outputEncoding>
         <aws-sdk.version>1.11.538</aws-sdk.version>
         <jackson.version>2.9.10</jackson.version>
         <jackson.databind.version>2.9.10.1</jackson.databind.version>
-        <jetty.version>9.4.20.v20190813</jetty.version>
+        <jetty.version>9.4.24.v20191120</jetty.version>
         <jruby.version>9.2.9.0</jruby.version>
         <surefire.version>3.0.0-M3</surefire.version>
-=======
-        <project.reporting.outputEncoding>UTF-8
-        </project.reporting.outputEncoding>
-        <aws-sdk.version>1.11.291</aws-sdk.version>
-        <jackson.version>2.9.8</jackson.version>
-        <!-- N.B.: Jetty does not use semantic versioning. New x.x.x releases
-        frequently break features and API. -->
-        <jetty.version>9.4.24.v20191120</jetty.version>
-        <jruby.version>9.1.17.0</jruby.version>
-        <surefire.version>2.21.0</surefire.version>
->>>>>>> f1571f3f
     </properties>
 
     <developers>
